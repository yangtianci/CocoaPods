## Installation & Update

To install or update CocoaPods see this [guide](http://docs.cocoapods.org/guides/installing_cocoapods.html).

## Master

<<<<<<< HEAD
###### Enhancements

* Added `pod init` command which generates a Podfile according to the
  targets of the project stored in the working directory and to the templates
  stored in the `~/.cocoapods/templates` folder. Tow templates are supported: 
    - the `Podfile.default` template for regular targets.
    - and the `Podfile.test` template for test targets.  
  [Ian Ynda-Hummel](https://github.com/ianyh)
  [#1106](https://github.com/CocoaPods/CocoaPods/issues/1106)  
  [#1045](https://github.com/CocoaPods/CocoaPods/issues/1045)  

###### Bug Fixes

* Fixed crash in `pod spec cat`.


## 0.23.0.rc1
=======
## 0.23.0
>>>>>>> 62fa623e

###### Enhancements
[CocoaPods](https://github.com/CocoaPods/CocoaPods/compare/0.22.3...0.23.0.rc1)
• [cocoapods-core](https://github.com/CocoaPods/Core/compare/0.22.3...0.23.0.rc1)
• [Xcodeproj](https://github.com/CocoaPods/Xcodeproj/compare/0.8.1...0.9.0)
• [cocoapods-downloader](https://github.com/CocoaPods/cocoapods-downloader/compare/0.1.1...0.1.2)

* Added `prepare_command` attribute to Specification DSL. The prepare command
  will replace the `pre_install` hook. The `post_install` hook has also been
  deprecated.
  [#1247](https://github.com/CocoaPods/CocoaPods/issues/1247)

  The reason we provided Ruby hooks at first, was because we wanted to offer
  the option to make any required configuration possible. By now, however, we
  have a pretty good idea of the use-cases and are therefore locking down the
  freedom that was once available. In turn, we’re adding attributes that can
  replace the most common use-cases. _(See the enhancements directly following
  this entry for more info)._

  The second reason we need to lock this down is because this is the last
  remaining obstacle to fully serialize specifications, which we need in order
  to move to a ‘spec push’ web-service in the future.

* Added `resource_bundles` attribute to the Specification DSL.  
  [#743](https://github.com/CocoaPods/CocoaPods/issues/743)
  [#1186](https://github.com/CocoaPods/CocoaPods/issues/1186)

* Added `vendored_frameworks` attribute to the Specification DSL.  
  [#809](https://github.com/CocoaPods/CocoaPods/issues/809)
  [#1075](https://github.com/CocoaPods/CocoaPods/issues/1075)

* Added `vendored_libraries` attribute to the Specification DSL.  
  [#809](https://github.com/CocoaPods/CocoaPods/issues/809)
  [#1075](https://github.com/CocoaPods/CocoaPods/issues/1075)

* Restructured `.cocoapods` folder to contain repos in a subdirectory.  
  [Ian Ynda-Hummel](https://github.com/ianyh)
  [#1150](https://github.com/CocoaPods/CocoaPods/issues/1150)  

* Improved `pod spec create` template.  
  [#1223](https://github.com/CocoaPods/CocoaPods/issues/1223)

* Added copy&paste-friendly dependency to `pod search`.  
  [#1073](https://github.com/CocoaPods/CocoaPods/issues/1073)

* Improved performance of the installation of Pods with git
  sources which specify a tag.  
  [#1077](https://github.com/CocoaPods/CocoaPods/issues/1077)

* Core Data `xcdatamodeld` files are now properly referenced from the Pods
  project.  
  [#1155](https://github.com/CocoaPods/CocoaPods/issues/1155)

* Removed punctuation check from the specification validations.  
  [#1242](https://github.com/CocoaPods/CocoaPods/issues/1242)

* Deprecated the `documentation` attribute of the Specification DSL.  
  [Core#20](https://github.com/CocoaPods/Core/issues/20)

###### Bug Fixes

* Fix copy resource script issue related to filenames with spaces.  
  [Denis Hennessy](https://github.com/dhennessy)
  [#1231](https://github.com/CocoaPods/CocoaPods/issues/1231)  



## 0.22.3
[CocoaPods](https://github.com/CocoaPods/CocoaPods/compare/0.22.2...0.22.3)

###### Enhancements

* Add support for .xcdatamodel resource files (in addition to .xcdatamodeld).
  [#1201](https://github.com/CocoaPods/CocoaPods/pull/1201)

###### Bug Fixes

* Always exlude `USE_HEADERMAP` from the user’s project.
  [#1216](https://github.com/CocoaPods/CocoaPods/issues/1216)

* Use correct template repo when using the `pod lib create` command.
  [#1214](https://github.com/CocoaPods/CocoaPods/issues/1214)

* Fixed issue with `pod push` failing when the podspec is unchanged. It will now
  report `[No change] ExamplePod (0.1.0)` and continue to push other podspecs if
  they exist. [#1199](https://github.com/CocoaPods/CocoaPods/pull/1199)

* Set STRIP_INSTALLED_PRODUCT = NO in the generated Pods project. This allows
  Xcode to include symbols from CocoaPods in dSYMs during Archive builds.
  [#1217](https://github.com/CocoaPods/CocoaPods/pull/1217)

* Ensure the resource script doesn’t fail due to the resources list file not
  existing when trying to delete it.
  [#1198](https://github.com/CocoaPods/CocoaPods/pull/1198)

* Fix handling of spaces in paths when compiling xcdatamodel(d) files.
  [#1201](https://github.com/CocoaPods/CocoaPods/pull/1201)



## 0.22.2
[CocoaPods](https://github.com/CocoaPods/CocoaPods/compare/0.22.1...0.22.2)
• [cocoapods-core](https://github.com/CocoaPods/Core/compare/0.22.1...0.22.2)
• [Xcodeproj](https://github.com/CocoaPods/Xcodeproj/compare/0.8.0...0.8.1)

###### Enhancements

* The build settings of the Pods project and of its target have been updated to
  be in line with the new defaults of the future versions of Xcode.

###### Bug fixes

* Specifications defining build setting with the `[*]` syntax are now properly
  handled.
  [#1171](https://github.com/CocoaPods/CocoaPods/issues/1171)

* The name of the files references are now properly set fixing a minor
  regression introduced by CocoaPods 0.22.1 and matching more closely Xcode
  behaviour.

* The validator now builds the Pods target instead of the first target actually
  performing the validation.

* Build settings defined through the `xcconfig` attribute of a `podspec` are now
  stripped of duplicate values when merged in an aggregate target.
  [#1189](https://github.com/CocoaPods/CocoaPods/issues/1189)


## 0.22.1
[CocoaPods](https://github.com/CocoaPods/CocoaPods/compare/0.22.0...0.22.1)
• [cocoapods-core](https://github.com/CocoaPods/Core/compare/0.22.0...0.22.1)

###### Bug fixes

* Fixed a crash related to target dependencies and subspecs.
  [#1168](https://github.com/CocoaPods/CocoaPods/issues/1168)


## 0.22.0
[CocoaPods](https://github.com/CocoaPods/CocoaPods/compare/0.21.0...0.22.0)
• [cocoapods-core](https://github.com/CocoaPods/Core/compare/0.21.0...0.22.0)
• [Xcodeproj](https://github.com/CocoaPods/Xcodeproj/compare/0.7.1...0.8.0)

###### Enhancements

* Added the `pod lib create` subcommand which allows to create a new Pod
  adhering to the best practices. The template is still a bit primitive
  and we encourage users to provide feedback by submitting patches and issues
  to https://github.com/CocoaPods/CocoaPods.
  [#850](https://github.com/CocoaPods/CocoaPods/issues/850)

* Added the `pod lib lint` subcommand which allows to lint the Pod stored
  in the working directory (a pod spec in the root is needed). This subcommand
  is equivalent to the deprecated `pod spec lint --local`.
  [#850](https://github.com/CocoaPods/CocoaPods/issues/850)

* The dependencies of the targets of the Pods project are now made explicit.
  [#1165](https://github.com/CocoaPods/CocoaPods/issues/1165)

* The size of the cache used for the git repos is now configurable. For more
  details see
  https://github.com/CocoaPods/CocoaPods/blob/master/lib/cocoapods/config.rb#L7-L25
  [#1159](https://github.com/CocoaPods/CocoaPods/issues/1159)

* The copy resources shell script now aborts if any error occurs.
  [#1098](https://github.com/CocoaPods/CocoaPods/issues/1098)

* The output of shell script build phases no longer includes environment
  variables to reduce noise.
  [#1122](https://github.com/CocoaPods/CocoaPods/issues/1122)

* CocoaPods no longer sets the deprecated `ALWAYS_SEARCH_USER_PATHS` build
  setting.

###### Bug fixes

* Pods whose head state changes now are correctly detected and reinstalled.
  [#1160](https://github.com/CocoaPods/CocoaPods/issues/1160)

* Fixed the library reppresentation of the hooks which caused issues with the
  `#copy_resources_script_path` method.
  [#1157](https://github.com/CocoaPods/CocoaPods/issues/1157)

* Frameworks symlinks are not properly preserved by the copy resources script.
  Thanks to Thomas Dohmke (ashtom) for the fix.
  [#1063](https://github.com/CocoaPods/CocoaPods/issues/1063)

## 0.21.0
[CocoaPods](https://github.com/CocoaPods/CocoaPods/compare/0.21.0.rc1...0.21.0)
• [cocoapods-core](https://github.com/CocoaPods/Core/compare/0.21.0.rc1...0.21.0)
• [Xcodeproj](https://github.com/CocoaPods/Xcodeproj/compare/0.7.0...0.7.1)

###### Bug fixes

* Fixed a linter issue related to the dedicated targets change.
  [#1130](https://github.com/CocoaPods/CocoaPods/issues/1130)

* Fixed xcconfig issues related to Pods including a dot in the name.
  [#1152](https://github.com/CocoaPods/CocoaPods/issues/1152)


## 0.21.0.rc1
[CocoaPods](https://github.com/CocoaPods/CocoaPods/compare/0.20.2...0.21.0.rc1)
• [cocoapods-core](https://github.com/CocoaPods/Core/compare/0.20.2...0.21.0.rc1)
• [Xcodeproj](https://github.com/CocoaPods/Xcodeproj/compare/0.6.0...0.7.0)

###### Enhancements

* Pods are now built in dedicated targets. This enhancement isolates the build
  environment of each Pod from other ones eliminating pollution issues. It also
  introduces an important architectural improvement which lays the foundation
  for the upcoming CocoaPods features. Stay tuned! This feature has been
  implemented by [Jeremy Slater](https://github.com/jasl8r).
  [#1011](https://github.com/CocoaPods/CocoaPods/issues/1011)
  [#983](https://github.com/CocoaPods/CocoaPods/issues/983)
  [#841](https://github.com/CocoaPods/CocoaPods/issues/841)

* Reduced external dependencies and deprecation of Rake::FileList.
  [#1080](https://github.com/CocoaPods/CocoaPods/issues/1080)

###### Bug fixes

* Fixed crash due to Podfile.lock containing multiple version requirements for
  a Pod. [#1076](https://github.com/CocoaPods/CocoaPods/issues/1076)

* Fixed a build error due to the copy resources script using the same temporary
  file for multiple targets.
  [#1099](https://github.com/CocoaPods/CocoaPods/issues/1099)

## 0.20.2
[CocoaPods](https://github.com/CocoaPods/CocoaPods/compare/0.20.1...0.20.2)

###### Bug fixes

* Ensure that, in a sandbox-pod env, RubyGems loads the CocoaPods gem on system
  Ruby (1.8.7).
  [#939](https://github.com/CocoaPods/CocoaPods/issues/939#issuecomment-18396063)
* Allow sandbox-pod to execute any tool inside the Xcode.app bundle.
* Allow sandbox-pod to execute any tool inside a rbenv prefix.

## 0.20.1
[CocoaPods](https://github.com/CocoaPods/CocoaPods/compare/0.20.0...0.20.1)
• [CLAide](https://github.com/CocoaPods/CLAide/compare/0.3.0...0.3.2)

###### Bug fixes

* Made sandbox-pod executable visible as it wasn't correctly configured in the
  gemspec.
* Made sandbox-pod executable actually work when installed as a gem. (In which
  case every executable is wrapped in a wrapper bin script and the DATA constant
  can no longer be used.)
* Required CLAide 0.3.2 as 0.3.0 didn't include all the files in the gemspec
  and 0.3.1 was not correctly processed by RubyGems.

## 0.20.0
[CocoaPods](https://github.com/CocoaPods/CocoaPods/compare/0.19.1...0.20.0)
• [cocoapods-core](https://github.com/CocoaPods/Core/compare/0.19.1...0.20.0)
• [cocoapods-downloader](https://github.com/CocoaPods/CLAide/compare/0.1.0...0.1.1)
• [Xcodeproj](https://github.com/CocoaPods/Xcodeproj/compare/0.5.5...0.6.0)
• [CLAide](https://github.com/CocoaPods/CLAide/compare/0.2.0...0.3.0)

###### Enhancements

* Introduces an experimental sandbox feature.
  [#939](https://github.com/CocoaPods/CocoaPods/issues/939)

  Let’s face it, even though we have a great community that spends an amazing
  amount of time on curating the specifications, the internet can be a hostile
  place and the community is growing too large to take a naive approach any
  longer.

  As such, we have started leveraging OS X’s sandbox facilities to disallow
  unsanctioned operations. This is still very experimental and therefore has to
  be used explicitely, for now, but that does **not** mean we don’t want you to
  start using it and **report issues**.

  To use the sandbox, simply use the `sandbox-pod` command instead. E.g.:

        $ sandbox-pod install

  In case of issues, be sure to check `/var/log/system.log` for ‘deny’ messages.
  For instance, here’s an example where the sandbox denies read access to `/`:

        May 16 00:23:35 Khaos kernel[0]: Sandbox: ruby(98430) deny file-read-data /

  **NOTE**: _The above example is actually one that we know of. We’re not sure
  yet which process causes this, but there shouldn’t be a need for any process
  to read data from the root path anyways._

  **NOTE 2**: _At the moment the sandbox is not compatible with the `:path` option
  when referencing Pods that are not stored within the directory of the Podfile._

* The naked `pod` command now defaults to `pod install`.
  [#958](https://github.com/CocoaPods/CocoaPods/issues/958)

* CocoaPods will look for the Podfile in the ancestors paths if one is
  not available in the working directory.
  [#940](https://github.com/CocoaPods/CocoaPods/issues/940)

* Documentation generation has been removed from CocoaPods as it graduated
  to CocoaDocs. This decision was taken because CocoaDocs is a much better
  solution which doesn't clutter Xcode's docsets while still allowing
  access to the docsets with Xcode and with Dash. Removing this feature
  keeps the installer leaner and easier to develop and paves the way for the
  upcoming sandbox. Private pods can use pre install hook to generate the
  documentation. If there will be enough demand this feature might be
  reintegrated as plugin (see
  [#1037](https://github.com/CocoaPods/CocoaPods/issues/1037)).

* Improved performance of the copy resources script and thus build time of
  the integrated targets. Contribution by [@onato](https://github.com/onato)
  [#1050](https://github.com/CocoaPods/CocoaPods/issues/1050).

* The changelog for the current version is printed after CocoaPods is
  installed/updated.
  [#853](https://github.com/CocoaPods/CocoaPods/issues/853).


###### Bug fixes

* Inheriting `inhibit_warnings` per pod is now working
  [#1032](https://github.com/CocoaPods/CocoaPods/issues/1032)
* Fix copy resources script for iOS < 6 and OS X < 10.8 by removing the
  `--reference-external-strings-file`
  flag. [#1030](https://github.com/CocoaPods/CocoaPods/pull/1030)
* Fixed issues with the `:head` option of the Podfile.
  [#1046](https://github.com/CocoaPods/CocoaPods/issues/1046)
  [#1039](https://github.com/CocoaPods/CocoaPods/issues/1039)

## 0.19.1
[CocoaPods](https://github.com/CocoaPods/CocoaPods/compare/0.19.0...0.19.1)
• [cocoapods-core](https://github.com/CocoaPods/Core/compare/0.19.0...0.19.1)

###### Bug fixes

* Project-level preprocessor macros are not overwritten anymore.
  [#903](https://github.com/CocoaPods/CocoaPods/issues/903)
* A Unique hash instances for the build settings of the Pods target is now
  created resolving interferences in the hooks.
  [#1014](https://github.com/CocoaPods/CocoaPods/issues/1014)

## 0.19.0
[CocoaPods](https://github.com/CocoaPods/CocoaPods/compare/0.18.1...0.19.0)
• [cocoapods-core](https://github.com/CocoaPods/Core/compare/0.18.1...0.19.0)

###### Enhancements

* Compile time introspection. Macro definitions which allow to inspect the
  installed Pods and their version have been introduced in the build
  environment of the Pod libraries
  ([example](https://gist.github.com/irrationalfab/5348551)).
* CocoaPods now defines the `COCOAPODS=1` macro in the Pod and the Client
  targets. This is useful for libraries which conditionally expose interfaces.
  [#903](https://github.com/CocoaPods/CocoaPods/issues/903)
* Added support for the `private_header_files` attribute of the Specification
  DSL.
  [#998](https://github.com/CocoaPods/CocoaPods/issues/998)
* CocoaPods now defines the deployment target of the Pods project computed as
  the minimum deployment target of the Pods libraries.
  [#556](https://github.com/CocoaPods/CocoaPods/issues/556)
* Added `pod podfile-info` command. Shows list of used Pods and their info
  in a project or supplied Podfile.
  Options: `--all` - with dependencies. `--md` - in Markdown.
  [#855](https://github.com/CocoaPods/CocoaPods/issues/855)
* Added `pod help` command. You can still use the old format
  with --help flag.
  [#957](https://github.com/CocoaPods/CocoaPods/pull/957)
* Restored support for Podfiles named `CocoaPods.podfile`. Moreover, the
  experimental YAML format of the Podfile now is associated with files named
  `CocoaPods.podfile.yaml`.
  [#1004](https://github.com/CocoaPods/CocoaPods/pull/1004)

###### Deprecations

* The `:local` flag in Podfile has been renamed to `:path` and the old syntax
  has been deprecated.
  [#971](https://github.com/CocoaPods/CocoaPods/issues/971)

###### Bug fixes

* Fixed issue related to `pod outdated` and external sources.
  [#954](https://github.com/CocoaPods/CocoaPods/issues/954)
* Fixed issue with .svn folders in copy resources script.
  [#972](https://github.com/CocoaPods/CocoaPods/issues/972)

## 0.18.1
[CocoaPods](https://github.com/CocoaPods/CocoaPods/compare/0.18.0...0.18.1)
• [cocoapods-core](https://github.com/CocoaPods/Core/compare/0.18.0...0.18.)

###### Bug fixes

* Fixed a bug introduced in 0.18 which cause compilation issue due to the
  quoting of the inherited value in the xcconfigs.
  [#956](https://github.com/CocoaPods/CocoaPods/issues/956)
* Robustness against user targets including build files with missing file
  references.
  [#938](https://github.com/CocoaPods/CocoaPods/issues/938)
* Partially fixed slow performance from the command line
  [#919](https://github.com/CocoaPods/CocoaPods/issues/919)


## 0.18.0
[CocoaPods](https://github.com/CocoaPods/CocoaPods/compare/0.17.2...0.18.0)
• [cocoapods-core](https://github.com/CocoaPods/Core/compare/0.17.2...0.18.0)
• [Xcodeproj](https://github.com/CocoaPods/Xcodeproj/compare/0.5.2...0.5.5)

###### Enhancements

* Added the ability to inhibit warnings per pod.
  Just pass `:inhibit_warnings => true` inline.
  This feature has been implemented by Marin Usalj (@mneorr).
  [#10](https://github.com/CocoaPods/Core/pull/10)
  [#934](https://github.com/CocoaPods/CocoaPods/pull/934)
* Inhibiting warnings will also suppress the warnings of the static analyzer.
* A new build phase has been added to check that your
  installation is in sync with the `Podfile.lock` and fail the build otherwise.
  The new build phase will not be added automatically to targets already
  integrated with CocoaPods, for integrating targets manually see [this
  comment](https://github.com/CocoaPods/CocoaPods/pull/946#issuecomment-16042419).
  This feature has been implemented by Ullrich Schäfer (@stigi).
  [#946](https://github.com/CocoaPods/CocoaPods/pull/946)
* The `pod search` commands now accepts the `--ios` and the `--osx` arguments
  to filter the results by platform.
  [#625](https://github.com/CocoaPods/CocoaPods/issues/625)
* The developer frameworks are automatically added if `SenTestingKit` is
  detected. There is no need to specify them in specifications anymore.
  [#771](https://github.com/CocoaPods/CocoaPods/issues/771)
* The `--no-update` argument of the `install`, `update`, `outdated` subcommands
  has been renamed to `--no-repo-update`.
  [#913](https://github.com/CocoaPods/CocoaPods/issues/913)

###### Bug fixes

* Improved handling for Xcode projects containing non ASCII characters.
  Special thanks to Cédric Luthi (@0xced), Vincent Isambart (@vincentisambart),
  and Manfred Stienstra (@Manfred) for helping to develop the workaround.
  [#926](https://github.com/CocoaPods/CocoaPods/issues/926)
* Corrected improper configuration of the PODS_ROOT xcconfig variable in
  non-integrating installations.
  [#918](https://github.com/CocoaPods/CocoaPods/issues/918)
* Improved support for pre-release versions using dashes.
  [#935](https://github.com/CocoaPods/CocoaPods/issues/935)
* Documentation sets are now namespaced by pod solving improper attribution.
  [#659](https://github.com/CocoaPods/CocoaPods/issues/659)


## 0.17.2
[CocoaPods](https://github.com/CocoaPods/CocoaPods/compare/0.17.1...0.17.2)
• [cocoapods-core](https://github.com/CocoaPods/Core/compare/0.17.1...0.17.2)

###### Bug fixes

* Fix crash related to the specification of the workspace as a relative path.
  [#920](https://github.com/CocoaPods/CocoaPods/issues/920)
* Fix an issue related to the `podspec` dsl directive of the Podfile for
  specifications with internal dependencies.
  [#928](https://github.com/CocoaPods/CocoaPods/issues/928)
* Fix crash related to search from the command line.
  [#929](https://github.com/CocoaPods/CocoaPods/issues/929)

###### Ancillary enhancements

* Enabled the FileList deprecation warning in the Linter.
* CocoaPods will raise if versions requirements are specified for dependencies
  with external sources.
* The exclude patterns now handle folders automatically.


## 0.17.1
[CocoaPods](https://github.com/CocoaPods/CocoaPods/compare/0.17.0...0.17.1)
• [cocoapods-core](https://github.com/CocoaPods/Core/compare/0.17.0...0.17.1)

###### Bug fixes

* Always create the CACHE_ROOT directory when performing a search.
  [#917](https://github.com/CocoaPods/CocoaPods/issues/917)

## 0.17.0
[CocoaPods](https://github.com/CocoaPods/CocoaPods/compare/0.17.0.rc7...0.17.0)
• [cocoapods-core](https://github.com/CocoaPods/Core/compare/0.17.0.rc7...0.17.0)

#### GM

###### Bug fixes

* Don’t break when specifying doc options, but not appledoc ones.
  [#906](https://github.com/CocoaPods/CocoaPods/issues/906)
* Sort resolved specifications.
  [#907](https://github.com/CocoaPods/CocoaPods/issues/907)
* Subspecs do not need to include HEAD information.
  [#905](https://github.com/CocoaPods/CocoaPods/issues/905)

###### Ancillary enhancements

* Allow the analyzer to do its work without updating sources.
  [motion-cocoapods#50](https://github.com/HipByte/motion-cocoapods/pull/50)

#### rc7
[CocoaPods](https://github.com/CocoaPods/CocoaPods/compare/0.17.0.rc6...0.17.0.rc7)
• [cocoapods-core](https://github.com/CocoaPods/Core/compare/0.17.0.rc6...0.17.0.rc7)

###### Bug fixes

- Fixed an issue which lead to the missing declaration of the plural directives
  of the Specification DSL.
  [#816](https://github.com/CocoaPods/CocoaPods/issues/816)
- The resolver now respects the order of specification of the target
  definitions.
- Restore usage of cache file to store a cache for expensive stats.
- Moved declaration of `Pod::FileList` to CocoaPods-core.

###### Ancillary enhancements

- Fine tuned the Specification linter and the health reporter of repositories.
- Search results are sorted.

#### rc6
[CocoaPods](https://github.com/CocoaPods/CocoaPods/compare/0.17.0.rc5...0.17.0.rc6)
• [cocoapods-core](https://github.com/CocoaPods/Core/compare/0.17.0.rc5...0.17.0.rc6)

###### Bug fixes

- CocoaPods updates the repositories by default.
  [#872](https://github.com/CocoaPods/CocoaPods/issues/872)
- Fixed a crash which was present when the Podfile specifies a workspace.
  [#871](https://github.com/CocoaPods/CocoaPods/issues/871)
- Fix for a bug which lead to a broken installation in paths containing
  brackets and other glob metacharacters.
  [#862](https://github.com/CocoaPods/CocoaPods/issues/862)
- Fix for a bug related to the case of the paths which lead to clean all files
  in the directories of the Pods.


###### Ancillary enhancements

- CocoaPods now maintains a search index which is updated incrementally instead
  of analyzing all the specs every time. The search index can be updated
  manually with the `pod ipc update-search-index` command.
- Enhancements to the `pod repo lint` command.
- CocoaPods will not create anymore the pre commit hook in the master repo
  during setup. If already created it is possible remove it deleting the
  `~/.cocoapods/master/.git/hooks/pre-commit` path.
- Improved support for linting and validating specs repo.

#### rc5
[CocoaPods](https://github.com/CocoaPods/CocoaPods/compare/0.17.0.rc4...0.17.0.rc5)
• [cocoapods-core](https://github.com/CocoaPods/Core/compare/0.17.0.rc4...0.17.0.rc5)

###### Bug fixes

- The `--no-clean` argument is not ignored anymore by the installer.
- Proper handling of file patterns ending with a slash.
- More user errors are raised as an informative.

#### rc4
[CocoaPods](https://github.com/CocoaPods/CocoaPods/compare/0.17.0.rc3...0.17.0.rc4)

###### Bug fixes

- Restored compatibility with `Podfile::TargetDefinition#copy_resources_script_name`
  in the Podfile hooks.
- Updated copy resources script so that it will use base internationalization
  [#846](https://github.com/CocoaPods/CocoaPods/issues/846)
- Robustness against an empty configuration file.
- Fixed a crash with `pod push`
  [#848](https://github.com/CocoaPods/CocoaPods/issues/848)
- Fixed an issue which lead to the creation of a Pods project which would
  crash Xcode.
  [#854](https://github.com/CocoaPods/CocoaPods/issues/854)
- Fixed a crash related to a `PBXVariantGroup` present in the frameworks build
  phase of client targets.
  [#859](https://github.com/CocoaPods/CocoaPods/issues/859)


###### Ancillary enhancements

- The `podspec` option of the `pod` directive of the Podfile DSL now accepts
  folders.

#### rc3
[CocoaPods](https://github.com/CocoaPods/CocoaPods/compare/0.17.0.rc2...0.17.0.rc3
• [Xcodeproj](https://github.com/CocoaPods/Xcodeproj/compare/0.5.0...0.5.1))

###### Bug fixes

- CocoaPods will not crash anymore if the license file indicated on the spec
  doesn't exits.
- Pre install hooks are called before the Pods are cleaned.
- Fixed and issue which prevent the inclusion of OTHER_CFLAGS and
  OTHER_CPLUSPLUSFLAGS  in the release builds of the Pods project.
- Fixed `pod lint --local`
- Fixed the `--allow-warnings` of `pod push`
  [#835](https://github.com/CocoaPods/CocoaPods/issues/835)
- Added `copy_resources_script_name` to the library representation used in the
  hooks.
  [#837](https://github.com/CocoaPods/CocoaPods/issues/837)

###### Ancillary enhancements

- General improvements to `pod ipc`.
- Added `pod ipc repl` subcommand.

#### rc2
[CocoaPods](https://github.com/CocoaPods/CocoaPods/compare/0.17.0.rc1...0.17.0.rc2)
• [cocoapods-core](https://github.com/CocoaPods/Core/compare/0.17.0.rc1...0.17.0.rc2)

###### Bug fixes

- Restored output coloring.
- Fixed a crash related to subspecs
  [#819](https://github.com/CocoaPods/CocoaPods/issues/819)
- Git repos were not cached for dependencies with external sources.
  [#820](https://github.com/CocoaPods/CocoaPods/issues/820)
- Restored support for directories for the preserve_patterns specification
  attribute.
  [#823](https://github.com/CocoaPods/CocoaPods/issues/823)

#### rc1
[CocoaPods](https://github.com/CocoaPods/CocoaPods/compare/0.16.4...0.17.0.rc1)
• [Xcodeproj](https://github.com/CocoaPods/Xcodeproj/compare/0.4.3...0.5.0)
• [cocoapods-core](https://github.com/CocoaPods/Core)
• [cocoapods-downloader](https://github.com/CocoaPods/cocoapods-downloader)

###### __Notice__

At some point in future the master repo will be switched to the YAML format of
specifications. This means that specifications with hooks (or any other kind of
dynamic logic) will not be accepted. Please let us know if there is need for
other DSL attributes or any other kind of support.

Currently the following specifications fail to load as they depended on the
CocoaPods internals and need to be updated:

- LibComponentLogging-pods/0.0.1/LibComponentLogging-pods.podspec
- RestKit/0.9.3/RestKit.podspec
- Three20/1.0.11/Three20.podspec
- ARAnalytics/1.1/ARAnalytics.podspec

Other specifications, might present compatibility issues for the reasons
presented below.

###### __Breaking__

- Subspecs do **not** inherit the files patterns from the parent spec anymore.
  This feature made the implementation more complicated and was not easy to
  explain to podspecs maintainers. Compatibility can be easily fixed by adding
  a 'Core' subspec.
- Support for inline podspecs has been removed.
- The support for Rake::FileList is being deprecated, in favor of a more
  consistent DSL. Rake::FileList also presented issues because it would access
  the file system as soon as it was converted to an array.
- The hooks architecture has been re-factored and might present
  incompatibilities (please open an issue if appropriate).
- The `requires_arc` attribute default value is transitioning from `false` to
  `true`. In the meanwhile a value is needed to pass the lint.
- Deprecated `copy_header_mapping` hook.
- Deprecated `exclude_header_search_paths` attribute.
- External sources are not supported in the dependencies of specifications
  anymore. Actually they never have been supported, they just happened to work.

###### DSL

- Podfile:
  - It is not needed to specify the platform anymore (unless not integrating)
    as CocoaPods now can infer the platform from the integrated targets.
- Specification:
  - `preferred_dependency` has been renamed to `default_subspec`.
  - Added `exclude_files` attribute.
  - Added `screenshots` attribute.
  - Added default values for attributes like `source_files`.

###### Enhancements

- Released preview [documentation](http://docs.cocoapods.org).
- CocoaPods now has support for working in teams and not committing the Pods
  folder, as it will keep track of the status of the Pods folder.
  [#552](https://github.com/CocoaPods/CocoaPods/issues/552)
- Simplified installation: no specific version of ruby gems is required anymore.
- The workspace is written only if needed greatly reducing the occasions in
  which Xcode asks to revert.
- The Lockfile is sorted reducing the SCM noise.
  [#591](https://github.com/CocoaPods/CocoaPods/issues/591)
- Added Podfile, Frameworks, and Resources to the Pods project.
  [#647](https://github.com/CocoaPods/CocoaPods/issues/647)
  [#588](https://github.com/CocoaPods/CocoaPods/issues/588)
- Adds new subcommand `pod spec cat NAME` to print a spec file to standard output.
- Specification hooks are only called when the specification is installed.
- The `--no-clean` option of the `pod spec lint` command now displays the Pods
  project for inspection.
- It is now possible to specify default values for the configuration in
  `~/.cocoapods/config.yaml` ([default values](https://github.com/CocoaPods/CocoaPods/blob/master/lib/cocoapods/config.rb#L17)).
- CocoaPods now checks the checksums of the installed specifications and
  reinstalls them if needed.
- Support for YAML formats of the Podfile and the Specification.
- Added new command `pod ipc` to provide support for inter process
  communication through YAML formats.
- CocoaPods now detects if the folder of a Pod is empty and reinstalls it.
  [#534](https://github.com/CocoaPods/CocoaPods/issues/534)
- Install hooks and the `prefix_header_contents` attribute are supported in subspecs.
  [#617](https://github.com/CocoaPods/CocoaPods/issues/617)
- Dashes are now supported in the versions of the Pods.
  [#293](https://github.com/CocoaPods/CocoaPods/issues/293)

###### Bug fixes

- CocoaPods is not confused anymore by target definitions with different activated subspec.
  [#535](https://github.com/CocoaPods/CocoaPods/issues/535)
- CocoaPods is not confused anymore by to dependencies from external sources.
  [#548](https://github.com/CocoaPods/CocoaPods/issues/548)
- The git cache will always update against the remote if a tag is requested,
  resolving issues where library maintainers where updating the tag after a
  lint and would be confused by CocoaPods using the cached commit for the tag.
  [#407](https://github.com/CocoaPods/CocoaPods/issues/407)
  [#596](https://github.com/CocoaPods/CocoaPods/issues/596)

###### Codebase

- Major clean up and refactor of the whole code base.
- Extracted the core classes into
  [cocoapods-core](https://github.com/CocoaPods/Core) gem.
- Extracted downloader into
  [cocoapods-downloader](https://github.com/CocoaPods/cocoapods-downloader).
- Extracted command-line command & option handling into
  [CLAide](https://github.com/CocoaPods/CLAide).

## 0.16.4
[CocoaPods](https://github.com/CocoaPods/CocoaPods/compare/0.16.3...0.16.4)

###### Enhancements

- Add explicit flattening option to `Downloader:Http`: `:flatten => true`.
  [#814](https://github.com/CocoaPods/CocoaPods/pull/814)
  [#812](https://github.com/CocoaPods/CocoaPods/issues/812)
  [#1314](https://github.com/CocoaPods/Specs/pull/1314)

###### Bug fixes

- Explicitely require `date` in the gemspec for Ruby 2.0.0.
  [34da3f7](https://github.com/CocoaPods/CocoaPods/commit/34da3f792b2a36fafacd4122e29025c9cf2ff38d)

## 0.16.3
[CocoaPods](https://github.com/CocoaPods/CocoaPods/compare/0.16.2...0.16.3) • [Xcodeproj](https://github.com/CocoaPods/Xcodeproj/compare/0.4.3...0.5.0)

###### Bug fixes

- Only flatten tarballs, **not** zipballs, from HTTP sources. A zipball can
  contain single directories in the root that should be preserved, for instance
  a framework bundle. This reverts part of the change in 0.16.1.
  **NOTE** This will break some podspecs that were changed after 0.16.1.
  [#783](https://github.com/CocoaPods/CocoaPods/pull/783)
  [#727](https://github.com/CocoaPods/CocoaPods/issues/727)
- Never consider aggregate targets in the user’s project for integration.
  [#729](https://github.com/CocoaPods/CocoaPods/issues/729)
  [#784](https://github.com/CocoaPods/CocoaPods/issues/784)
- Support comments on all build phases, groups and targets in Xcode projects.
  [#51](https://github.com/CocoaPods/Xcodeproj/pull/51)
- Ensure default Xcode project values are copied before being used.
  [b43087c](https://github.com/CocoaPods/Xcodeproj/commit/b43087cb342d8d44b491e702faddf54a222b23c3)
- Block assertions in Release builds.
  [#53](https://github.com/CocoaPods/Xcodeproj/pull/53)
  [#803](https://github.com/CocoaPods/CocoaPods/pull/803)
  [#802](https://github.com/CocoaPods/CocoaPods/issues/802)


###### Enhancements

- Compile Core Data model files.
  [#795](https://github.com/CocoaPods/CocoaPods/pull/795)
- Add `Xcodeproj::Differ`, which shows differences between Xcode projects.
  [308941e](https://github.com/CocoaPods/Xcodeproj/commit/308941eeaa3bca817742c774fd584cc5ab1c8f84)


## 0.16.2
[CocoaPods](https://github.com/CocoaPods/CocoaPods/compare/0.16.1...0.16.2) • [Xcodeproj](https://github.com/CocoaPods/Xcodeproj/compare/0.4.1...0.4.3)

###### Bug fixes

- Quote storyboard and xib paths in ‘copy resource’ script.
  [#740](https://github.com/CocoaPods/CocoaPods/pull/740)
- Fix use of `podspec` directive in Podfile with no options specified.
  [#768](https://github.com/CocoaPods/CocoaPods/pull/768)
- Generate Mac OS X Pods target with the specified deployment target.
  [#757](https://github.com/CocoaPods/CocoaPods/issues/757)
- Disable libSystem objects for ARC libs that target older platforms.
  This applies when the deployment target is set to < iOS 6.0 or OS X 10.8,
  or not specified at all.
  [#352](https://github.com/CocoaPods/Specs/issues/352)
  [#1161](https://github.com/CocoaPods/Specs/pull/1161)
- Mark header source files as ‘Project’ not ‘Public’.
  [#747](https://github.com/CocoaPods/CocoaPods/issues/747)
- Add `PBXGroup` as acceptable `PBXFileReference` value.
  [#49](https://github.com/CocoaPods/Xcodeproj/pull/49)
- Make `xcodeproj show` without further arguments actually work.
  [#45](https://github.com/CocoaPods/Xcodeproj/issues/45)

###### Enhancements

- Added support for pre-download over Mercurial.
  [#750](https://github.com/CocoaPods/CocoaPods/pull/750)

## 0.16.1
[CocoaPods](https://github.com/CocoaPods/CocoaPods/compare/0.16.0...0.16.1) • [Xcodeproj](https://github.com/CocoaPods/Xcodeproj/compare/0.4.0...0.4.1)

###### Bug fixes

- After unpacking source from a HTTP location, move the source into the parent
  dir if the archive contained only one child. This is done to make it
  consistent with how source from other types of locations are described in a
  podspec.
  **NOTE** This might break some podspecs that assumed the incorrect layout.
  [#727](https://github.com/CocoaPods/CocoaPods/issues/727)
  [#728](https://github.com/CocoaPods/CocoaPods/pull/728)
- Remove duplicate option in `pod update` command.
  [#725](https://github.com/CocoaPods/CocoaPods/issues/725)
- Memory fixes in Xcodeproj.
  [#43](https://github.com/CocoaPods/Xcodeproj/pull/43)

###### Xcodeproj Enhancements

- Sort contents of xcconfig files by setting name.
  [#591](https://github.com/CocoaPods/CocoaPods/issues/591)
- Add helpers to get platform name, deployment target, and frameworks build phases
- Take SDKROOT into account when adding frameworks.

## 0.16.0
[CocoaPods](https://github.com/CocoaPods/CocoaPods/compare/0.16.0.rc5...master)

###### Enhancements

- Use Rake 0.9.4
  [#657](https://github.com/CocoaPods/CocoaPods/issues/657)

## 0.16.0.rc5
[CocoaPods](https://github.com/CocoaPods/CocoaPods/compare/0.16.0.rc4...0.16.0.rc5)

###### Deprecated

- The usage of specifications defined in a Podfile is deprecated. Use the
  `:podspec` option with a file path instead. Complete removal will most
  probably happen in 0.17.0.
  [#549](https://github.com/CocoaPods/CocoaPods/issues/549)
  [#616](https://github.com/CocoaPods/CocoaPods/issues/616)
  [#525](https://github.com/CocoaPods/CocoaPods/issues/525)

###### Bug fixes

- Always consider inline podspecs as needing installation.
- Fix detection when the lib has already been integrated with the user’s target.
  [#643](https://github.com/CocoaPods/CocoaPods/issues/643)
  [#614](https://github.com/CocoaPods/CocoaPods/issues/614)
  [#613](https://github.com/CocoaPods/CocoaPods/issues/613)

## 0.16.0.rc4
[CocoaPods](https://github.com/CocoaPods/CocoaPods/compare/0.16.0.rc3...0.16.0.rc4)

###### Bug fixes

- Fix for Rake 0.9.3
  [#657](https://github.com/CocoaPods/CocoaPods/issues/657)

## 0.16.0.rc3
[CocoaPods](https://github.com/CocoaPods/CocoaPods/compare/0.16.0.rc2...0.16.0.rc3) • [Xcodeproj](https://github.com/CocoaPods/Xcodeproj/compare/0.4.0.rc1...0.4.0.rc6)

###### Enhancements

- Added support for copying frameworks to the app bundle.
  [#597](https://github.com/CocoaPods/CocoaPods/pull/597)

###### Bug fixes

- Ignore PBXReferenceProxy while integrating into user project.
  [#626](https://github.com/CocoaPods/CocoaPods/issues/626)
- Added support for PBXAggregateTarget and PBXLegacyTarget.
  [#615](https://github.com/CocoaPods/CocoaPods/issues/615)
- Added support for PBXReferenceProxy.
  [#612](https://github.com/CocoaPods/CocoaPods/issues/612)

## 0.16.0.rc2
[CocoaPods](https://github.com/CocoaPods/CocoaPods/compare/0.16.0.rc1...0.16.0.rc2)

###### Bug fixes

- Fix for uninitialized constant Xcodeproj::Constants error.

## 0.16.0.rc1
[CocoaPods](https://github.com/CocoaPods/CocoaPods/compare/0.15.2...0.16.0.rc1) • [Xcodeproj](https://github.com/CocoaPods/Xcodeproj/compare/0.3.5...0.4.0.rc1)

###### Enhancements

- Xcodeproj partial rewrite.
  [#565](https://github.com/CocoaPods/CocoaPods/issues/565)
  [#561](https://github.com/CocoaPods/CocoaPods/pull/561)
  - Performance improvements in the `Generating support files` phase.
  - Better support for editing existing projects and sorting groups.

## 0.15.2

[CocoaPods](https://github.com/CocoaPods/CocoaPods/compare/0.15.1...0.15.2)

###### Enhancements

- Added support for `.hh` headers.
  [#576](https://github.com/CocoaPods/CocoaPods/pull/576)

###### Bug fixes

- Restored support for running CocoaPods without a terminal.
  [#575](https://github.com/CocoaPods/CocoaPods/issues/575)
  [#577](https://github.com/CocoaPods/CocoaPods/issues/577)
- The git cache now always uses a barebones repo preventing a number of related issues.
  [#581](https://github.com/CocoaPods/CocoaPods/issues/581)
  [#569](https://github.com/CocoaPods/CocoaPods/issues/569)
- Improved fix for the issue that lead to empty directories for Pods.
  [#572](https://github.com/CocoaPods/CocoaPods/issues/572)
  [#602](https://github.com/CocoaPods/CocoaPods/issues/602)
- Xcodeproj robustness against invalid values, such as malformed UTF8.
  [#592](https://github.com/CocoaPods/CocoaPods/issues/592)

## 0.15.1

[CocoaPods](https://github.com/CocoaPods/CocoaPods/compare/0.15.0...0.15.1)

###### Enhancements

- Show error if syntax error in Podfile or Podfile.lock.

###### Bug fixes

- Fixed an issue that lead to empty directories for Pods.
  [#519](https://github.com/CocoaPods/CocoaPods/issues/519)
  [#568](https://github.com/CocoaPods/CocoaPods/issues/568)
- Fixed a crash related to the RubyGems version informative.
  [#570](https://github.com/CocoaPods/CocoaPods/issues/570)
- Fixed a crash for `pod outdated`.
  [#567](https://github.com/CocoaPods/CocoaPods/issues/567)
- Fixed an issue that lead to excessively slow sets computation.

## 0.15.0

[CocoaPods](https://github.com/CocoaPods/CocoaPods/compare/0.14.0...0.15.0) • [Xcodeproj](https://github.com/CocoaPods/Xcodeproj/compare/0.3.3...0.3.4)

###### Enhancements

- Pod `install` will update the specs repo only if needed.
  [#533](https://github.com/CocoaPods/CocoaPods/issues/533)
- CocoaPods now searches for the highest version of a Pod on all the repos.
  [#85](https://github.com/CocoaPods/CocoaPods/issues/85)
- Added a pre install hook to the Podfile and to root specifications.
  [#486](https://github.com/CocoaPods/CocoaPods/issues/486)
- Support for `header_mappings_dir` attribute in subspecs.
- Added support for linting a Podspec using the files from its folder `pod spec
  lint --local`
- Refactored UI.
- Added support for Podfiles named `CocoaPods.podfile` which allows to
  associate an editor application in Mac OS X.
  [#528](https://github.com/CocoaPods/CocoaPods/issues/528)
- Added config option to disable the new version available message.
  [#448](https://github.com/CocoaPods/CocoaPods/issues/448)
- Added support for extracting `.tar.bz2` files
  [#522](https://github.com/CocoaPods/CocoaPods/issues/522)
- Improved feedback for errors of repo subcommands.
  [#505](https://github.com/CocoaPods/CocoaPods/issues/505)


###### Bug fixes

- Subspecs namespacing has been restored.
  [#541](https://github.com/CocoaPods/CocoaPods/issues/541)
- Improvements to the git cache that should be more robust.
  [#517](https://github.com/CocoaPods/CocoaPods/issues/517)
  - In certain conditions pod setup would execute twice.
- The git cache now is updated if a branch is not found
  [#514](https://github.com/CocoaPods/CocoaPods/issues/514)
- Forcing UTF-8 encoding on licenses generation in Ruby 1.9.
  [#530](https://github.com/CocoaPods/CocoaPods/issues/530)
- Added support for `.hpp` headers.
  [#244](https://github.com/CocoaPods/CocoaPods/issues/244)

## 0.14.0

[CocoaPods](https://github.com/CocoaPods/CocoaPods/compare/0.14.0.rc2...0.14.0) • [Xcodeproj](https://github.com/CocoaPods/Xcodeproj/compare/0.3.2...0.3.3)

###### Bug fixes

- In certain conditions the spec of an external would have been overridden
  by the spec in the root of a Pod.
  [#489](https://github.com/CocoaPods/CocoaPods/issues/489)
- CocoaPods now uses a recent version of Octokit.
  [#490](https://github.com/CocoaPods/CocoaPods/issues/490)
- Fixed a bug that caused Pods with preferred dependencies to be always
  installed.
  [Specs#464](https://github.com/CocoaPods/CocoaPods/issues/464)
- Fixed Xcode 4.4+ artwork warning.
  [Specs#508](https://github.com/CocoaPods/CocoaPods/issues/508)

## 0.14.0.rc2

[CocoaPods](https://github.com/CocoaPods/CocoaPods/compare/0.14.0.rc1...0.14.0.rc2)

###### Bug fixes

- Fix incorrect name for Pods from external sources with preferred subspecs.
  [#485](https://github.com/CocoaPods/CocoaPods/issues/485)
- Prevent duplication of Pod with a local source and mutliple activated specs.
  [#485](https://github.com/CocoaPods/CocoaPods/issues/485)
- Fixed the `uninitialized constant Pod::Lockfile::Digest` error.
  [#484](https://github.com/CocoaPods/CocoaPods/issues/484)

## 0.14.0.rc1

[CocoaPods](https://github.com/CocoaPods/CocoaPods/compare/0.13.0...0.14.0.rc1) • [Xcodeproj](https://github.com/CocoaPods/Xcodeproj/compare/0.3.1...0.3.2)

###### Enhancements

- Improve installation process by preserving the installed versions of Pods
  across installations and machines. A Pod is reinstalled if:
  - the version required in the Podfile changes and becomes incompatible with
    the installed one.
    [#191](https://github.com/CocoaPods/CocoaPods/issues/191)
  - the external source changes.
  - the head status changes (from disabled to enabled or vice-versa).
- Introduce `pod update` command that installs the dependencies of the Podfile
  **ignoring** the lockfile `Podfile.lock`.
  [#131](https://github.com/CocoaPods/CocoaPods/issues/131)
- Introduce `pod outdated` command that shows the pods with known updates.
- Add `:local` option for dependencies which will use the source files directly
  from a local directory. This is usually used for libraries that are being
  developed in parallel to the end product (application/library).
  [#458](https://github.com/CocoaPods/CocoaPods/issues/458),
  [#415](https://github.com/CocoaPods/CocoaPods/issues/415),
  [#156](https://github.com/CocoaPods/CocoaPods/issues/156).
- Folders of Pods which are no longer required are removed during installation.
  [#298](https://github.com/CocoaPods/CocoaPods/issues/298)
- Add meaningful error messages
  - ia podspec can’t be found in the root of an external source.
    [#385](https://github.com/CocoaPods/CocoaPods/issues/385),
    [#338](https://github.com/CocoaPods/CocoaPods/issues/338),
    [#337](https://github.com/CocoaPods/CocoaPods/issues/337).
  - a subspec name is misspelled.
    [#327](https://github.com/CocoaPods/CocoaPods/issues/327)
  - an unrecognized command and/or argument is provided.
- The subversion downloader now does an export instead of a checkout, which
  makes it play nicer with SCMs that store metadata in each directory.
  [#245](https://github.com/CocoaPods/CocoaPods/issues/245)
- Now the Podfile is added to the Pods project for convenient editing.

###### Bug fixes

- The git cache now fetches the tags from the remote if it can’t find the
  reference.
- Xcodeproj now builds on 10.6.8 and Travis CI without symlinking headers.
- Only try to install, add source files to the project, and clean a Pod once.
  [#376](https://github.com/CocoaPods/CocoaPods/issues/376)

###### Notes

- External Pods might be reinstalled due to the migration to the new
  `Podfile.lock`.
- The SCM reference of head Pods is not preserved across machines.
- Pods whose inline specification changed are not detected as modified. As a
  workaround, remove their folder stored in `Pods`.
- Pods whose specification changed are not detected as modified. As a
  workaround, remove their folder stored in `Pods`.


## 0.13.0

[CocoaPods](https://github.com/CocoaPods/CocoaPods/compare/0.12.0...0.13.0)

###### Enhancements

- Add Podfile `podspec` which allows to use the dependencies of a podspec file.
  [#162](https://github.com/CocoaPods/CocoaPods/issues/162)
- Check if any of the build settings defined in the xcconfig files is
  overridden. [#92](https://github.com/CocoaPods/CocoaPods/issues/92)
- The Linter now checks that there are no compiler flags that disable warnings.

###### Bug fixes

- The final project isn’t affected anymore by the `inhibit_all_warnings!`
  option.
- Support for redirects while using podspec from an url.
  [#462](https://github.com/CocoaPods/CocoaPods/issues/462)


## 0.12.0

[CocoaPods](https://github.com/CocoaPods/CocoaPods/compare/0.11.1...0.12.0)

###### Enhancements

- The documentation is generated using the public headers if they are
  specified.
- In case of a download failure the installation is aborted and the error
  message is shown.
- Git submodules are initialized only if requested.
- Don’t impose a certain structure of the user’s project by raising if no
  ‘Frameworks’ group exists.
  [#431](https://github.com/CocoaPods/CocoaPods/pull/431)
- Support for GitHub Gists in the linter.
- Allow specifying ARC settings in subspecs.
- Add Podfile `inhibit_all_warnings!` which will inhibit all warnings from the
  Pods library. [#209](https://github.com/CocoaPods/CocoaPods/issues/209)
- Make the Pods Xcode project prettier by namespacing subspecs in nested
  groups. [#466](https://github.com/CocoaPods/CocoaPods/pull/466)


## 0.11.1

[CocoaPods](https://github.com/CocoaPods/CocoaPods/compare/0.11.0...0.11.1)

###### Bug fixes

- Fixed a crash related to subspecs without header files. [#449]
- Git submodules are loaded after the appropriate referenced is checked out and
  will be not loaded anymore in the cache. [#451]
- Fixed SVN support for the head version. [#432]


## 0.11.0

[CocoaPods](https://github.com/CocoaPods/CocoaPods/compare/0.10.0...0.11.0)

###### Enhancements

- Added support for public headers. [#440]
- Added `pod repo lint`. [#423]
- Improved support for `:head` option and SVN repositories.
- When integrating Pods with a project without "Frameworks" group in root of
  the project, raise an informative message.
  [#431](https://github.com/CocoaPods/CocoaPods/pull/431)
- Dropped support for legacy `config.ios?` and `config.osx?`

###### Bug fixes

- Version message now correctly terminates with a 0 exit status.
- Resolved an issue that lead to git error messages in the error report.


## 0.10.0

[CocoaPods](http://git.io/4i75YA)

###### Enhancements

- Added a `--local-only` option to `pod push` so that developers can push
  locally and test before pushing to a remote. [#405](http://git.io/0ILJEw)
- Added line number information for errors generated in the Podfile.
  [#408](http://git.io/fWQvMg)
- Pods stored in git repositories now initialize submodules.
  [#406](http://git.io/L9ssSw)

###### Bug fixes

- Removed note about the post install hook form the linter.
- Improved xcodebuild error detection in the linter.
- Ensure the git cache exists, before updating it, when trying to install the
  ‘bleeding edge’ of a pod. [#426](http://git.io/d4eqRA)
- Clean downloaded external pods **after** resolving and activating (sub)specs.
  [#414](http://git.io/i77q_w)
- Support `tar.gz` as filename in a HTTP source. [#428](http://git.io/qhwKkA)


## 0.9.2

[CocoaPods](http://git.io/AVlRKg) • [Xcodeproj](http://git.io/xHbc0w)

###### Bug fixes

- When generating the PodsDummy class, make that class unique to each target. [#402](http://git.io/NntYiQ)
- Raise an informative error message when the platform in the `Podfile` is omitted or incorrect. [#403](http://git.io/k5EcUQ)


## 0.9.1

[CocoaPods](http://git.io/_kqAbw)

###### Bug fixes

- CocoaPods 0.9.x needs Xcodeproj 0.3.0.


## 0.9.0

[CocoaPods](http://git.io/kucJQw) • [Xcodeproj](http://git.io/5eLL8g)

###### Enhancements

- Force downloading the ‘bleeding edge’ version of a pod with the `:head` flag. [#392](http://git.io/t_NVRQ)
- Support for weak frameworks. [#263](http://git.io/XZDuog)
- Use double quotes when shelling out. This makes a url like `$HOME/local/lib` work. [#396](http://git.io/DnBzhA)

###### Bug fixes

- Relaxed linter to accepts pod that only specify paths to preserve (like TuneupJS).
- Gender neutralization of podfile documentation. [#384](http://git.io/MAsHXg)
- Exit early when using an old RubyGems version (< 1.4.0). These versions contain subtle bugs
  related to prerelease version comparisons. Unfortunately, OS X >= 10.7 ships with 1.3.6. [#398](http://git.io/Lr7DoA)


## 0.8.0

[CocoaPods](http://git.io/RgMF3w) • [Xcodeproj](http://git.io/KBKE_Q)

###### Breaking change

Syntax change in Podfile: `dependency` has been replaced by `pod`.

``ruby
platform :ios
pod 'JSONKit',      '~> 1.4'
pod 'Reachability', '~> 2.0.4'
``

###### Bug fixes

- Properly quote all paths given to Git.


## 0.7.0

[CocoaPods](http://git.io/Agia6A) • [Xcodeproj](http://git.io/mlqquw)

###### Features

- Added support for branches in git repos.
- Added support for linting remote files, i.e. `pod spec lint http://raw/file.podspec`.
- Improved `Spec create template`.
- The indentation is automatically stripped for podspecs strings.

###### Bug fixes

- The default warnings of Xcode are not overriden anymore.
- Improvements to the detection of the license files.
- Improvements to `pod spec lint`.
- CocoaPods is now case insensitive.


## 0.6.1

[CocoaPods](http://git.io/45wFjw) • [Xcodeproj](http://git.io/rRA4XQ)

###### Bug fixes

- Switched to master branch for specs repo.
- Fixed a crash with `pod spec lint` related to `preserve_paths`.
- Fixed a bug that caused subspecs to not inherit the compiler flags of the top level specification.
- Fixed a bug that caused duplication of system framworks.


## 0.6.0

A full list of all the changes since 0.5.1 can be found [here][6].


### Link with specific targets

CocoaPods can now integrate all the targets specified in your `Podfile`.

To specify which target, in your Xcode project, a Pods target should be linked
with, use the `link_with` method like so:

``ruby
platform :ios

workspace 'MyWorkspace'

link_with ['MyAppTarget', 'MyOtherAppTarget']
dependency 'JSONKit'

target :test, :exclusive => true do
  xcodeproj 'TestProject', 'Test' => :debug
  link_with 'TestRunnerTarget'
  dependency 'Kiwi'
end
``

_NOTE: As you can see it can take either one target name, or an array of names._

* If no explicit Xcode workspace is specified and only **one** project exists in
the same directory as the Podfile, then the name of that project is used as the
workspace’s name.

* If no explicit Xcode project is specified for a target, it will use the Xcode
project of the parent target. If no target specifies an expicit Xcode project
and there is only **one** project in the same directory as the Podfile then that
project will be used.

* If no explicit target is specified, then the Pods target will be linked with
the first target in your project. So if you only have one target you do not
need to specify the target to link with.

See [#76](https://github.com/CocoaPods/CocoaPods/issues/76) for more info.

Finally, CocoaPods will add build configurations to the Pods project for all
configurations in the other projects in the workspace. By default the
configurations are based on the `Release` configuration, to base them on the
`Debug` configuration you will have to explicitely specify them as can be seen
above in the following line:

```ruby
xcodeproj 'TestProject', 'Test' => :debug
```


### Documentation

CocoaPods will now generate documentation for every library with the
[`appledoc`][5] tool and install it into Xcode’s documentation viewer.

You can customize the settings used like so:

```ruby
s.documentation = { :appledoc => ['--product-name', 'My awesome project!'] }
```

Alternatively, you can specify a URL where an HTML version of the documentation
can be found:

```ruby
s.documentation = { :html => 'http://example.com/docs/index.html' }
```

See [#149](https://github.com/CocoaPods/CocoaPods/issues/149) and
[#151](https://github.com/CocoaPods/CocoaPods/issues/151) for more info.


### Licenses & Documentation

CocoaPods will now generate two 'Acknowledgements' files for each target specified
in your Podfile which contain the License details for each Pod used in that target
(assuming details have been specified in the Pod spec).

There is a markdown file, for general consumption, as well as a property list file
that can be added to a settings bundle for an iOS application.

You don't need to do anything for this to happen, it should just work.

If you're not happy with the default boilerplate text generated for the title, header
and footnotes in the files, it's possible to customise these by overriding the methods
that generate the text in your `Podfile` like this:

```ruby
class ::Pod::Generator::Acknowledgements
  def header_text
    "My custom header text"
  end
end
```

You can even go one step further and customise the text on a per target basis by
checking against the target name, like this:

```ruby
class ::Pod::Generator::Acknowledgements
  def header_text
    if @target_definition.label.end_with?("MyTargetName")
      "Custom header text for MyTargetName"
    else
      "Custom header text for other targets"
    end
  end
end
```

Finally, here's a list of the methods that are available to override:

```ruby
header_title
header_text
footnote_title
footnote_text
```


### Introduced two new classes: LocalPod and Sandbox.

The Sandbox represents the entire contents of the `POD_ROOT` (normally
`SOURCE_ROOT/Pods`). A LocalPod represents a pod that has been installed within
the Sandbox.

These two classes can be used as better homes for various pieces of logic
currently spread throughout the installation process and provide a better API
for working with the contents of this directory.


### Xcodeproj API

All Xcodeproj APIs are now in `snake_case`, instead of `camelCase`. If you are
manipulating the project from your Podfile's `post_install` hook, or from a
podspec, then update these method calls.


### Enhancements

* [#188](https://github.com/CocoaPods/CocoaPods/pull/188): `list` command now
  displays the specifications introduced in the master repo if it is given as an
  option the number of days to take into account.

* [#188](https://github.com/CocoaPods/CocoaPods/pull/188): Transferred search
  layout improvements and options to `list` command.

* [#166](https://github.com/CocoaPods/CocoaPods/issues/166): Added printing
  of homepage and source to search results.

* [#177](https://github.com/CocoaPods/CocoaPods/issues/177): Added `--stat`
  option to display watchers and forks for pods hosted on GitHub.

* [#177](https://github.com/CocoaPods/CocoaPods/issues/177): Introduced colors
  and tuned layout of search.

* [#112](https://github.com/CocoaPods/CocoaPods/issues/112): Introduced `--push`
  option to `$ pod setup`. It configures the master spec repository to use the private
  push URL. The change is preserved in future calls to `$ pod setup`.

* [#153](https://github.com/CocoaPods/CocoaPods/issues/153): It is no longer
  required to call `$ pod setup`.

* [#163](https://github.com/CocoaPods/CocoaPods/issues/163): Print a template
  for a new ticket when an error occurs.

* Added a new Github-specific downloader that can download repositories as a
  gzipped tarball.

* No more global state is kept during resolving of dependencies.

* Updated Xcodeproj to have a friendlier API.


### Fixes

* [#142](https://github.com/CocoaPods/CocoaPods/issues/142): Xcode 4.3.2 no longer
  supports passing the -fobj-arc flag to the linker and will fail to build. The
  addition of this flag was a workaround for a compiler bug in previous versions.
  This flag is no longer included by default - to keep using this flag, you need to
  add `set_arc_compatibility_flag!` to your Podfile.

* [#183](https://github.com/CocoaPods/CocoaPods/issues/183): Fix for
  `.DS_Store` file in `~/.cocoapods` prevents `$ pod install` from running.

* [#134](https://github.com/CocoaPods/CocoaPods/issues/134): Match
  `IPHONEOS_DEPLOYMENT_TARGET` build setting with `deployment_target` option in
  generated Pods project file.

* [#142](https://github.com/CocoaPods/CocoaPods/issues/): Add `-fobjc-arc` to
  `OTHER_LD_FLAGS` if _any_ pods require ARC.

* [#148](https://github.com/CocoaPods/CocoaPods/issues/148): External encoding
  set to UTF-8 on Ruby 1.9 to fix crash caused by non-ascii characters in pod
  description.

* Ensure all header search paths are quoted in the xcconfig file.

* Added weak quoting to `ibtool` input paths.


## 0.5.0

No longer requires MacRuby. Runs on MRI 1.8.7 (OS X system version) and 1.9.3.

A full list of all the changes since 0.3.0 can be found [here][7].


## 0.4.0

Oops, accidentally skipped this version.


## 0.3.0

### Multiple targets

Add support for multiple static library targets in the Pods Xcode project with
different sets of depedencies. This means that you can create a separate
library which contains all dependencies, including extra ones that you only use
in, for instance, a debug or test build. [[docs][1]]

```ruby
# This Podfile will build three static libraries:
# * libPods.a
# * libPods-debug.a
# * libPods-test.a

# This dependency is included in the `default` target, which generates the
# `libPods.a` library, and all non-exclusive targets.
dependency 'SSCatalog'

target :debug do
  # This dependency is only included in the `debug` target, which generates
  # the `libPods-debug.a` library.
  dependency 'CocoaLumberjack'
end

target :test, :exclusive => true do
  # This dependency is *only* included in the `test` target, which generates
  # the `libPods-test.a` library.
  dependency 'Kiwi'
end
```

### Install libraries from anywhere

A dependency can take a git url if the repo contains a podspec file in its
root, or a podspec can be loaded from a file or HTTP location. If no podspec is
available, a specification can be defined inline in the Podfile. [[docs][2]]

```ruby
# From a spec repo.
dependency 'SSToolkit'

# Directly from the Pod’s repo (if it contains a podspec).
dependency 'SSToolkit', :git => 'https://github.com/samsoffes/sstoolkit.git'

# Directly from the Pod’s repo (if it contains a podspec) with a specific commit (or tag).
dependency 'SSToolkit', :git    => 'https://github.com/samsoffes/sstoolkit.git',
                        :commit => '2adcd0f81740d6b0cd4589af98790eee3bd1ae7b'

# From a podspec that's outside a spec repo _and_ the library’s repo. This can be a file or http url.
dependency 'SSToolkit', :podspec => 'https://raw.github.com/gist/1353347/ef1800da9c5f5d267a642b8d3950b41174f2a6d7/SSToolkit-0.1.1.podspec'

# If no podspec is available anywhere, you can define one right in your Podfile.
dependency do |s|
  s.name         = 'SSToolkit'
  s.version      = '0.1.3'
  s.platform     = :ios
  s.source       = { :git => 'https://github.com/samsoffes/sstoolkit.git', :commit => '2adcd0f81740d6b0cd4589af98790eee3bd1ae7b' }
  s.resources    = 'Resources'
  s.source_files = 'SSToolkit/**/*.{h,m}'
  s.frameworks   = 'QuartzCore', 'CoreGraphics'

  def s.post_install(target)
    prefix_header = config.project_pods_root + target.prefix_header_filename
    prefix_header.open('a') do |file|
      file.puts(%{#ifdef __OBJC__\n#import "SSToolkitDefines.h"\n#endif})
    end
  end
end
```

### Add a `post_install` hook to the Podfile class

This allows the user to customize, for instance, the generated Xcode project
_before_ it’s written to disk. [[docs][3]]

```ruby
# Enable garbage collection support for MacRuby applications.
post_install do |installer|
  installer.project.targets.each do |target|
    target.build_configurations.each do |config|
      config.build_settings['GCC_ENABLE_OBJC_GC'] = 'supported'
    end
  end
end
```

### Manifest

Generate a Podfile.lock file next to the Podfile, which contains a manifest of
your application’s dependencies and their dependencies.

```
PODS:
  - JSONKit (1.4)
  - LibComponentLogging-Core (1.1.4)
  - LibComponentLogging-NSLog (1.0.2):
    - LibComponentLogging-Core (>= 1.1.4)
  - RestKit-JSON-JSONKit (0.9.3):
    - JSONKit
    - RestKit (= 0.9.3)
  - RestKit-Network (0.9.3):
    - LibComponentLogging-NSLog
    - RestKit (= 0.9.3)
  - RestKit-ObjectMapping (0.9.3):
    - RestKit (= 0.9.3)
    - RestKit-Network (= 0.9.3)

DOWNLOAD_ONLY:
  - RestKit (0.9.3)

DEPENDENCIES:
  - RestKit-JSON-JSONKit
  - RestKit-ObjectMapping
```

### Generate Xcode projects from scratch

We no longer ship template projects with the gem, but instead generate them
programmatically. This code has moved out into its own [Xcodeproj gem][4],
allowing you to automate Xcode related tasks.




[1]: https://github.com/CocoaPods/CocoaPods/blob/master/lib/cocoapods/podfile.rb#L151
[2]: https://github.com/CocoaPods/CocoaPods/blob/master/lib/cocoapods/podfile.rb#L82
[3]: https://github.com/CocoaPods/CocoaPods/blob/master/lib/cocoapods/podfile.rb#L185
[4]: https://github.com/CocoaPods/Xcodeproj
[5]: https://github.com/tomaz/appledoc
[6]: https://github.com/CocoaPods/CocoaPods/compare/0.5.1...0.6.0
[7]: https://github.com/CocoaPods/CocoaPods/compare/0.3.10...0.5.0<|MERGE_RESOLUTION|>--- conflicted
+++ resolved
@@ -4,7 +4,6 @@
 
 ## Master
 
-<<<<<<< HEAD
 ###### Enhancements
 
 * Added `pod init` command which generates a Podfile according to the
@@ -21,10 +20,10 @@
 * Fixed crash in `pod spec cat`.
 
 
+## 0.23.0
+
+
 ## 0.23.0.rc1
-=======
-## 0.23.0
->>>>>>> 62fa623e
 
 ###### Enhancements
 [CocoaPods](https://github.com/CocoaPods/CocoaPods/compare/0.22.3...0.23.0.rc1)
