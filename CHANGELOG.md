## Installation & Update

To install or update CocoaPods see this [guide](http://docs.cocoapods.org/guides/installing_cocoapods.html).

To install release candidates run `[sudo] gem install cocoapods --pre`

## Master

<<<<<<< HEAD
##### Enhancements

* Present a friendly error suggesting running `pod install` when there are
  missing local podspecs when running `pod outdated`.  
  [Samuel Giddins](https://github.com/segiddins)
  [#4716](https://github.com/CocoaPods/CocoaPods/issues/4716)

=======
##### Enhancement

* Don't warn about setting base config when identical to current config.
  [Jed Lewison](https://github.com/jedlewison)
  [#4722](https://github.com/CocoaPods/CocoaPods/issues/4722)
>>>>>>> 9286e467

## 1.0.0.beta.1 (2015-12-30)

##### Breaking

* The `link_with` Podfile DSL method has been removed in favor of target
  inheritance.  
  [Samuel Giddins](https://github.com/segiddins)

* The `:exclusive => true` Podfile DSL target option has been removed in favor
  of the `inherit! :search_paths` directive.  
  [Samuel Giddins](https://github.com/segiddins)

* The specification of `:head` dependencies has been removed.  
  [Samuel Giddins](https://github.com/segiddins)
  [#4673](https://github.com/CocoaPods/CocoaPods/issues/4673)

* The deprecated `:local` dependency option has been removed in favor of the
  equivalent `:path` option.  
  [Samuel Giddins](https://github.com/segiddins)

* The deprecated `dependency` method in the Podfile DSL has been removed in
  favor of the equivalent `pod` method.  
  [Samuel Giddins](https://github.com/segiddins)

* The deprecated `preferred_dependency` method in the Specification DSL has been
  removed in favor of the equivalent `default_subspecs` method.  
  [Samuel Giddins](https://github.com/segiddins)

* The `docset_url` Specification attribute has been removed.  
  [Samuel Giddins](https://github.com/segiddins)
  [Core#284](https://github.com/CocoaPods/Core/issues/284)

* Build configuration names are no longer set as pre-processor defines, but
  rather `POD_CONFIGURATION_$CONFIGURATION_NAME` is defined in order to lessen
  conflicts with pod code.  
  [#4143](https://github.com/CocoaPods/CocoaPods/issues/4143)

##### Highlighted Enhancements That Need Testing

* The Podfile DSL has been cleaned up, with the removal of confusing options and
  the introduction of abstract targets, search paths-only inheritance, the
  specification of installation options, and the removal of head dependencies.  
  [Samuel Giddins](https://github.com/segiddins)
  [#840](https://github.com/CocoaPods/CocoaPods/issues/840)

##### Enhancements

* Add the ability to add a custom commit message when pushing a spec.
  [Bart Jacobs](https://github.com/bartjacobs)
  [#4583](https://github.com/CocoaPods/CocoaPods/issues/4583)

* Added support for `pod env` to print the pod environment without having to crash.  
  [Hemal Shah](https://github.com/hemal)
  [#3660](https://github.com/CocoaPods/CocoaPods/issues/3660)

* Add support for specifying :source with a pod dependency.  
  [Eric Firestone](https://github.com/efirestone)
  [#4486](https://github.com/CocoaPods/CocoaPods/pull/4486)

* Ask user to run `pod install` when a resource not found during in copy resources script.  
  [Muhammed Yavuz Nuzumlalı](https://github.com/manuyavuz)

* Add support to track `.def` sources.
* Add support to track `.def` files as headers.
  [Dimitris Koutsogiorgas](https://github.com/dnkoutso)
  [#338](https://github.com/CocoaPods/Xcodeproj/pull/338)

* `Pod::Installer::PostInstallHooksContext` now offers access to the `sandbox`
  object.  
  [Marcelo Fabri](https://github.com/marcelofabri)
  [#4487](https://github.com/CocoaPods/CocoaPods/pull/4487)

* Improve sorting algorithm for `pod search`.  
  [Muhammed Yavuz Nuzumlalı](https://github.com/manuyavuz)
  [cocoapods-search#12](https://github.com/CocoaPods/cocoapods-search/issues/12)

* Improve `pod search` performance while using _`--full`_ flag.  
  [Muhammed Yavuz Nuzumlalı](https://github.com/manuyavuz)
  [cocoapods-search#8](https://github.com/CocoaPods/cocoapods-search/issues/8)

* Improve message when there is no spec in repos for dependency set in Podfile.  
  [Muhammed Yavuz Nuzumlalı](https://github.com/manuyavuz)
  [#4430](https://github.com/CocoaPods/CocoaPods/issues/4430)

* Reduce the number of times the user's Xcode project is opened, speeding up
  installation.  
  [Samuel Giddins](https://github.com/segiddins)
  [#4374](https://github.com/CocoaPods/CocoaPods/issues/4374)

* Improving the performance of Pod::Installer::Analyzer#generate_pod_targets  
  [Daniel Ribeiro](https://github.com/danielribeiro)
  [#4399](https://github.com/CocoaPods/CocoaPods/pull/4399)

* Framework pods that have a `header_mappings_dirs` set will now produce
  frameworks with headers that respect the nesting.  
  [Samuel Giddins](https://github.com/segiddins)

* The validator will now ensure that pods with a `header_mappings_dirs` have all
  of their headers inside that directory.  
  [Samuel Giddins](https://github.com/segiddins)

* Pods will be validated with the `-Wincomplete-umbrella` compiler flag to
  ensure module maps are valid.  
  [Samuel Giddins](https://github.com/segiddins)
  [#3428](https://github.com/CocoaPods/CocoaPods/issues/3428)

* The validator will now attempt to build an app that imports the pod.  
  [Samuel Giddins](https://github.com/segiddins)
  [#2095](https://github.com/CocoaPods/CocoaPods/issues/2095)
  [#2134](https://github.com/CocoaPods/CocoaPods/issues/2134)

* The `Info.plist` file's `CFBundleIdentifier` is now set via the
  `PRODUCT_BUNDLE_IDENTIFIER` build setting, consistent with Xcode 7.  
  [Samuel Giddins](https://github.com/segiddins)
  [#4426](https://github.com/CocoaPods/CocoaPods/issues/4426)

* Externally-sourced pods will now have their specifications quickly linted.  
  [Samuel Giddins](https://github.com/segiddins)

* Set the deployment target on pods to be that which is defined in the
  podspec.  
  [Samuel Giddins](https://github.com/segiddins)
  [#4354](https://github.com/CocoaPods/CocoaPods/issues/3454)

* Set a deployment target for resource bundle targets.  
  [Samuel Giddins](https://github.com/segiddins)
  [#3347](https://github.com/CocoaPods/CocoaPods/issues/3347)

* Targets that are no longer integrated with CocoaPods will be properly
  de-integrated when installation occurs.  
  [Samuel Giddins](https://github.com/segiddins)

* Targets that are integrated will be ensured that they have all
  CocoaPods-related settings and phases properly installed.  
  [Samuel Giddins](https://github.com/segiddins)

* Total de-integration will happen whenever the major version of CocoaPods
  changes, ensuring backwards-incompatible changes are properly applied.  
  [Samuel Giddins](https://github.com/segiddins)

* The Podfile now allows specifying installation options via the `install!`
  directive.  
  [Samuel Giddins](https://github.com/segiddins)
  [Core#151](https://github.com/CocoaPods/Core/issues/151)

* The Podfile now allows marking targets as `abstract` and specifying the pod
  inheritance mode via the `inherit!` directive.  
  [Samuel Giddins](https://github.com/segiddins)
  [#1249](https://github.com/CocoaPods/CocoaPods/issues/1249)
  [#1626](https://github.com/CocoaPods/CocoaPods/issues/1626)
  [#4001](https://github.com/CocoaPods/CocoaPods/issues/4001)

##### Bug Fixes

* Fix compiling of localized resources.
  [Eric Firestone](https://github.com/efirestone)
  [#1653](https://github.com/CocoaPods/CocoaPods/issues/1653)

* Fix compiling of asset catalog files inside resource bundles.  
  [Muhammed Yavuz Nuzumlalı](https://github.com/manuyavuz)
  [#4501](https://github.com/CocoaPods/CocoaPods/issues/4501)

* Prevent installer to be run from inside sandbox directory.  
  [Muhammed Yavuz Nuzumlalı](https://github.com/manuyavuz)

* Improve repo lint error message when no repo found with given name.  
  [Muhammed Yavuz Nuzumlalı](https://github.com/manuyavuz)
  [#4142](https://github.com/CocoaPods/CocoaPods/issues/4142)

* Fix a crash in dependency resolution when running Ruby 2.3.  
  [Samuel Giddins](https://github.com/segiddins)
  [#4345](https://github.com/CocoaPods/CocoaPods/issues/4345)

* Fix handling of localized files in Pods installed as frameworks.  
  [Tim Bodeit](https://github.com/timbodeit)
  [#2597](https://github.com/CocoaPods/CocoaPods/issues/2597)

* Only include native targets when generating the Podfile in `pod init`.  
  [Samuel Giddins](https://github.com/segiddins)
  [#2169](https://github.com/CocoaPods/CocoaPods/issues/2169)

* Ensure that generated `Info.plist` files have a `CFBundleShortVersionString`
  that is precisely three dot-separated numbers.  
  [Samuel Giddins](https://github.com/segiddins)
  [#4421](https://github.com/CocoaPods/CocoaPods/issues/4421)

* Set the `APPLICATION_EXTENSION_API_ONLY` build setting if integrating with a
  tvOS extension target, or a target that has the setting set to `YES`.  
  [Samuel Giddins](https://github.com/segiddins)
  [#3644](https://github.com/CocoaPods/CocoaPods/issues/3644)
  [#4393](https://github.com/CocoaPods/CocoaPods/issues/4393)

* Only the root directory of externally-sourced pods will be searched for
  podspecs.  
  [Samuel Giddins](https://github.com/segiddins)
  [#3683](https://github.com/CocoaPods/CocoaPods/issues/3683)

* Remove the library name's extension when adding it in the "linker flags" build
  setting to support dynamic libraries.  
  [Andrea Cremaschi](https://github.com/andreacremaschi)
  [#4468](https://github.com/CocoaPods/CocoaPods/issues/4468)

* Specifying relative subspec names to the linter is now supported.  
  [Samuel Giddins](https://github.com/segiddins)
  [#1917](https://github.com/CocoaPods/CocoaPods/issues/1917)

* Headers used to build a pod will no longer be duplicated for frameworks.  
  [Samuel Giddins](https://github.com/segiddins)
  [#4420](https://github.com/CocoaPods/CocoaPods/issues/4420)

* The `UIRequiredDeviceCapabilities` key is now specified in the `Info.plist`
  file for tvOS pods built as frameworks.  
  [Samuel Giddins](https://github.com/segiddins)
  [#4514](https://github.com/CocoaPods/CocoaPods/issues/4514)

* Fix Swift code completion for Development Pods by using `realpath` for
  symlinked source files.  
  [Boris Bügling](https://github.com/neonichu)
  [#3777](https://github.com/CocoaPods/CocoaPods/issues/3777)

* Avoid the duplicate UUID warning when a Pod is installed for multiple
  platforms.  
  [Samuel Giddins](https://github.com/segiddins)
  [#4521](https://github.com/CocoaPods/CocoaPods/issues/4521)

* Changing the name of a target in a Podfile will no longer cause warnings about
  being unable to set the base configuration XCConfig.  
  [Samuel Giddins](https://github.com/segiddins)

* Ensure that linking multiple times against the same framework does not trigger
  the duplicate module name check for frameworks.  
  [Boris Bügling](https://github.com/neonichu)
  [Samuel Giddins](https://github.com/segiddins)
  [#4550](https://github.com/CocoaPods/CocoaPods/issues/4550)

* Fix lint in Xcode 7.2, it requires `-destination`.  
  [Boris Bügling](https://github.com/neonichu)
  [#4652](https://github.com/CocoaPods/CocoaPods/pull/4652)

* Empty podfiles / target blocks no longer break the user's Xcode project.  
  [Samuel Giddins](https://github.com/segiddins)
  [#3617](https://github.com/CocoaPods/CocoaPods/issues/3617)

* The pre-processor define for `DEBUG` will be set for all debug-based build
  configurations when building pods.  
  [Samuel Giddins](https://github.com/segiddins)
  [#4148](https://github.com/CocoaPods/CocoaPods/issues/4148)


## 0.39.0 (2015-10-09)

##### Enhancements

* Podfile-specified options are passed to plugins as hashes that treat string
  and symbol keys identically.  
  [Samuel Giddins](https://github.com/segiddins)
  [#3354](https://github.com/CocoaPods/CocoaPods/issues/3354)

##### Bug Fixes

* Only link dynamic vendored frameworks and libraries of pod dependencies.  
  [Kevin Coleman](https://github.com/kcoleman731)
  [#4336](https://github.com/CocoaPods/CocoaPods/issues/4336)


## 0.39.0.rc.1 (2015-10-05)

##### Enhancements

* Support for adding dependency target vendored libraries and frameworks to build settings.  
  [Kevin Coleman](https://github.com/kcoleman731)
  [#4278](https://github.com/CocoaPods/CocoaPods/pull/4278)

* Always link the aggregate target as static to the user project.  
  [Marius Rackwitz](https://github.com/mrackwitz)
  [#4137](https://github.com/CocoaPods/CocoaPods/pull/4137)


## 0.39.0.beta.5 (2015-10-01)

##### Breaking

* Activesupport 4 is now required, breaking compatibility with applications
  locked to `3.x.y`.  

##### Enhancements

* The `EMBEDDED_CONTENT_CONTAINS_SWIFT` build setting will now be set when
  appropriate.  
  [Samuel Giddins](https://github.com/segiddins)

* The embed frameworks script will no longer manually copy over the Swift
  runtime libraries on Xcode 7 and later.  
  [Samuel Giddins](https://github.com/segiddins)
  [earltedly](https://github.com/segiddins)
  [DJ Tarazona](https://github.com/djtarazona)
  [#4188](https://github.com/CocoaPods/CocoaPods/issues/4188)

* A post-install summary of the pods installed is now printed.  
  [Samuel Giddins](https://github.com/segiddins)
  [#4124](https://github.com/CocoaPods/CocoaPods/issues/4124)

##### Bug Fixes

* Give a meaningful message for the case where there is no available stable
  version for a pod, and there is no explicit version requirement.  
  [Muhammed Yavuz Nuzumlalı](https://github.com/manuyavuz)
  [#4197](https://github.com/CocoaPods/CocoaPods/issues/4197)

* Use `watchsimulator` when validating pods with the watchOS platform.  
  [Thomas Kollbach](https://github.com/toto)
  [#4130](https://github.com/CocoaPods/CocoaPods/issues/4130)

* C or C++ preprocessor output files with `.i` extension now have their compiler
  flags set correctly.  
  [Andrea Aresu](https://github.com/aaresu/)

* Remove SDKROOT relative search path as it isn't needed anymore since XCTest.  
  [Boris Bügling](https://github.com/neonichu)
  [#4219](https://github.com/CocoaPods/CocoaPods/issues/4219)

* Podfile generated by `pod init` now specifies iOS 8.0 as the default platform
  and includes `use_frameworks!` for Swift projects.  
  [Jamie Evans](https://github.com/JamieREvans)

* Support for the new `tvos` platform.  
  [Boris Bügling](https://github.com/neonichu)
  [#4152](https://github.com/CocoaPods/CocoaPods/pull/4152)

* Either generate just one pod target or generate it once for each target
  definition.  
  [Marius Rackwitz](https://github.com/mrackwitz)
  [#4034](https://github.com/CocoaPods/CocoaPods/issues/4034)

* Stop setting `DYLIB_CURRENT_VERSION`, `CURRENT_PROJECT_VERSION`, and
  `DYLIB_COMPATIBILITY_VERSION` for pods integrated as dynamic frameworks.  
  [Samuel Giddins](https://github.com/segiddins)
  [#4083](https://github.com/CocoaPods/CocoaPods/issues/4083)

* The headers folders paths for static library pods will be unset, fixing
  validation when archives are uploaded to iTunes Connect.  
  [Boris Bügling](https://github.com/neonichu)
  [Samuel Giddins](https://github.com/segiddins)
  [#4119](https://github.com/CocoaPods/CocoaPods/issues/4119)

* Don't require the `platform` attribute for targets without any declared pods
  when running `pod install --no-integrate`.  
  [Sylvain Guillopé](https://github.com/sguillope)
  [#3151](https://github.com/CocoaPods/CocoaPods/issues/3151)

* Gracefully handle exception if creating the repos directory fails due to a
  system error like a permission issue.  
  [Sylvain Guillopé](https://github.com/sguillope)
  [#4177](https://github.com/CocoaPods/CocoaPods/issues/4177)

## 0.39.0.beta.4 (2015-09-02)

##### Bug Fixes

* Using vendored frameworks without a `Headers` directory will no longer cause a
  crash.  
  [Samuel Giddins](https://github.com/segiddins)
  [#3967](https://github.com/CocoaPods/CocoaPods/issues/3967)

* Computing the set of transitive dependencies for a pod target,
  even if the target is scoped, will no longer smash the stack.  
  [Samuel Giddins](https://github.com/segiddins)
  [#4092](https://github.com/CocoaPods/CocoaPods/issues/4092)

* Take into account a specification's `exclude_files` when constructing resource
  bundles.  
  [Samuel Giddins](https://github.com/segiddins)
  [#4065](https://github.com/CocoaPods/CocoaPods/issues/4065)

* Fix resolving to platform-compatible versions of transitive dependencies.  
  [Samuel Giddins](https://github.com/segiddins)
  [#4084](https://github.com/CocoaPods/CocoaPods/issues/4084)


## 0.39.0.beta.3 (2015-08-28)

##### Bug Fixes

* This release fixes a file permissions error when using the RubyGem.  
  [Samuel Giddins](https://github.com/segiddins)


## 0.39.0.beta.2 (2015-08-27)

##### Bug Fixes

* Ensure all gem files are readable.  
  [Samuel Giddins](https://github.com/segiddins)
  [#4085](https://github.com/CocoaPods/CocoaPods/issues/4085)


## 0.39.0.beta.1 (2015-08-26)

##### Breaking

* The `HEADER_SEARCH_PATHS` will no longer be constructed recursively.  
  [Samuel Giddins](https://github.com/segiddins)
  [twoboxen](https://github.com/twoboxen)
  [#1437](https://github.com/CocoaPods/CocoaPods/issues/1437)
  [#3760](https://github.com/CocoaPods/CocoaPods/issues/3760)

##### Enhancements

* Collapse the namespaced public and private pod xcconfig into one single
  xcconfig file.  
  [Marius Rackwitz](https://github.com/mrackwitz)
  [#3916](https://github.com/CocoaPods/CocoaPods/pull/3916)

* Add `--sources` option to `push` command.  
  [Dimitris Koutsogiorgas](https://github.com/dnkoutso)
  [#3912](https://github.com/CocoaPods/CocoaPods/issues/3912)

* Implicitly unlock all local dependencies when installing.  
  [Samuel Giddins](https://github.com/segiddins)
  [#3764](https://github.com/CocoaPods/CocoaPods/issues/3764)

* The resolver error message when a conflict occurred due to platform deployment
  target mismatches will now explain that.  
  [Samuel Giddins](https://github.com/segiddins)
  [#3926](https://github.com/CocoaPods/CocoaPods/issues/3926)

* Add `:source_provider` hook to allow plugins to provide sources.  
  [Eric Amorde](https://github.com/amorde)
  [#3190](https://github.com/CocoaPods/CocoaPods/issues/3190)
  [#3792](https://github.com/CocoaPods/CocoaPods/pull/3792)

* Remove embed frameworks build phase from target types, where it is not required.  
  [Marius Rackwitz](https://github.com/mrackwitz)
  [#3905](https://github.com/CocoaPods/CocoaPods/issues/3905)
  [#4028](https://github.com/CocoaPods/CocoaPods/pull/4028)

* Add a `--private` option to `pod spec lint`, `pod lib lint`, and
  `pod repo push` that will ignore warnings that only apply to public
  specifications and sources.  
  [Samuel Giddins](https://github.com/segiddins)
  [Core#190](https://github.com/CocoaPods/Core/issues/190)
  [#2682](https://github.com/CocoaPods/CocoaPods/issues/2682)

* Add support for dynamic `vendored_frameworks` and `vendored_libraries`.  
  [Samuel Giddins](https://github.com/segiddins)
  [#1993](https://github.com/CocoaPods/CocoaPods/issues/1993)

##### Bug Fixes

* Build settings specified in `pod_target_xcconfig` of a spec are also for
  library targets only applied to the pod target.  
  [Marius Rackwitz](https://github.com/mrackwitz)
  [#3906](https://github.com/CocoaPods/CocoaPods/issues/3906)

* Use APPLICATION_EXTENSION_API_ONLY for watchOS 2 extensions.  
  [Boris Bügling](https://github.com/neonichu)
  [#3920](https://github.com/CocoaPods/CocoaPods/pull/3920)

* Prevent copying resources to installation directory when `SKIP_INSTALL` is enabled.  
  [Dominique d'Argent](https://github.com/nubbel)
  [#3971](https://github.com/CocoaPods/CocoaPods/pull/3971)

* Embed frameworks into app and watch extensions.  
  [Boris Bügling](https://github.com/neonichu)
  [#4004](https://github.com/CocoaPods/CocoaPods/pull/4004)

* Fix missing `$(inherited)` for generated xcconfig `LIBRARY_SEARCH_PATHS`
  and `HEADER_SEARCH_PATHS` build settings.  
  [Tyler Fox](https://github.com/smileyborg)
  [#3908](https://github.com/CocoaPods/CocoaPods/issues/3908)

* Fix source locking/unlocking.  
  [Samuel Giddins](https://github.com/segiddins)
  [#4059](https://github.com/CocoaPods/CocoaPods/issues/4059)

* Include the `-ObjC` linker flag when static `vendored_frameworks` are present.  
  [Samuel Giddins](https://github.com/segiddins)
  [#3870](https://github.com/CocoaPods/CocoaPods/issues/3870)
  [#3992](https://github.com/CocoaPods/CocoaPods/issues/3992)


## 0.38.2 (2015-07-25)

##### Bug Fixes

* Fix generation of xcconfig files that specify both `-iquote` and `-isystem`
  headers.  
  [Russ Bishop](https://github.com/russbishop)
  [#3893](https://github.com/CocoaPods/CocoaPods/issues/3893)

* Pods integrated as static libraries can no longer be imported as
  modules, as that change had unexpected side-effects.  
  [Boris Bügling](https://github.com/neonichu)
  [#3898](https://github.com/CocoaPods/CocoaPods/pull/3898)
  [#3879](https://github.com/CocoaPods/CocoaPods/issues/3879)
  [#3888](https://github.com/CocoaPods/CocoaPods/issues/3888)
  [#3886](https://github.com/CocoaPods/CocoaPods/issues/3886)
  [#3889](https://github.com/CocoaPods/CocoaPods/issues/3889)
  [#3884](https://github.com/CocoaPods/CocoaPods/issues/3884)

* Source file locking now happens after plugin and podfile post-install hooks
  have run.  
  [Samuel Giddins](https://github.com/segiddins)
  [#3529](https://github.com/CocoaPods/CocoaPods/issues/3529)

* Only set project, dylib, and compatibility versions to valid, three integer
  values.  
  [Samuel Giddins](https://github.com/segiddins)
  [#3887](https://github.com/CocoaPods/CocoaPods/issues/3887)


## 0.38.1 (2015-07-23)

##### Enhancements

* Set project, dylib, and compatibility versions when building pods as
  frameworks.  
  [Marius Rackwitz](https://github.com/mrackwitz)

* Pods integrated as static libraries can now be imported as modules.  
  [Tomas Linhart](https://github.com/TomasLinhart)
  [#3874](https://github.com/CocoaPods/CocoaPods/issues/3874)

##### Bug Fixes

* Ensure the aggregate `.xcconfig` file only has the settings for the
  appropriate build configuration.  
  [Samuel Giddins](https://github.com/segiddins)
  [#3842](https://github.com/CocoaPods/CocoaPods/issues/3842)

* Show the correct error when `pod spec lint` finds multiple podspecs, and at
  least one of them fails linting.  
  [Samuel Giddins](https://github.com/segiddins)
  [#3869](https://github.com/CocoaPods/CocoaPods/issues/3869)

* Set header search paths properly on the user target when `vendored_libraries`
  Pods are used while integrating Pods as frameworks.  
  [Jonathan MacMillan](https://github.com/perotinus)
  [#3857](https://github.com/CocoaPods/CocoaPods/issues/3857)

* Only link public headers in the sandbox for Pods that are not being built
  into dynamic frameworks, when integrating Pods as frameworks.  
  [Jonathan MacMillan](https://github.com/perotinus)
  [#3867](https://github.com/CocoaPods/CocoaPods/issues/3867)

* Don't lock resource files, only source files.  
  [Mason Glidden](https://github.com/mglidden)
  [#3557](https://github.com/CocoaPods/CocoaPods/issues/3557)

* Fix copying frameworks when integrating with today extensions.  
  [Samuel Giddins](https://github.com/segiddins)
  [#3819](https://github.com/CocoaPods/CocoaPods/issues/3819)


## 0.38.0 (2015-07-18)

##### Enhancements

* Improve the message shown when trying to use Swift Pods without frameworks.
  Now it includes the offending Pods so that the user can take action to remove
  the Pods, if they don’t want to move to frameworks yet.  
  [Eloy Durán](https://github.com/alloy)
  [#3830](https://github.com/CocoaPods/CocoaPods/pull/3830)

##### Bug Fixes

* Properly merge the `user_target_xcconfig`s of multiple subspecs.  
  [Samuel Giddins](https://github.com/segiddins)
  [#3813](https://github.com/CocoaPods/CocoaPods/issues/3813)


## 0.38.0.beta.2 (2015-07-05)

##### Enhancements

* The resolver will now take supported platform deployment targets into account
  when resolving dependencies.  
  [Samuel Giddins](https://github.com/segiddins)
  [#2443](https://github.com/CocoaPods/CocoaPods/issues/2443)

* `Pods.xcodeproj` will now be written with deterministic UUIDs, vastly reducing
  project churn and merge conflicts.  This behavior can be disabled via the new
  `COCOAPODS_DISABLE_DETERMINISTIC_UUIDS` environment variable.  
  [Samuel Giddins](https://github.com/segiddins)

* [`cocoapods-stats`](https://github.com/CocoaPods/cocoapods-stats)
  is now a default plugin.  
  [Samuel Giddins](https://github.com/segiddins)

##### Bug Fixes

* Ensure that the `prepare_command` is run even when skipping the download
  cache.  
  [Samuel Giddins](https://github.com/segiddins)
  [#3674](https://github.com/CocoaPods/CocoaPods/issues/3674)

* Public headers inside a directory named `framework` should be linked in the
  sandbox.  
  [Vincent Isambart](https://github.com/vincentisambart)
  [#3751](https://github.com/CocoaPods/CocoaPods/issues/3751)

* Properly support targets with spaces in their name in the embed frameworks
  script.  
  [Samuel Giddins](https://github.com/segiddins)
  [#3754](https://github.com/CocoaPods/CocoaPods/issues/3754)

* Don't add the `-ObjC` linker flag if it's unnecessary.  
  [Samuel Giddins](https://github.com/segiddins)
  [#3537](https://github.com/CocoaPods/CocoaPods/issues/3537)

* Ensure that no duplicate framework or target dependencies are created.  
  [Samuel Giddins](https://github.com/segiddins)
  [#3763](https://github.com/CocoaPods/CocoaPods/issues/3763)


## 0.38.0.beta.1 (2015-06-26)

##### Highlighted Enhancement That Needs Testing

* De-duplicate Pod Targets: CocoaPods now recognizes when a dependency is used
  multiple times across different user targets, but needs to be built only once.
  The targets in `Pods.xcodeproj` need to be duplicated when one of the following
  applies:
  * They are used on different platforms.
  * They are used with differents sets of subspecs.
  * They have any dependency which needs to be duplicated.

  You can opt-out of this behavior installation-wise, by setting the following
  option in your ``~/.cocoapods/config.yaml`:
  ```yaml
  deduplicate_targets: false
  ```

  [Marius Rackwitz](https://github.com/mrackwitz)
  [#3550](https://github.com/CocoaPods/CocoaPods/issues/3550)

##### Breaking

* The CocoaPods environment header has been removed.  
  [Samuel Giddins](https://github.com/segiddins)
  [#2390](https://github.com/CocoaPods/CocoaPods/issues/2390)

* The `Installer` is passed directly to the `pre_install` and `post_install`
  hooks defined in the Podfile, instead of the previously used
  `Hooks::InstallerRepresentation`.  
  [Marius Rackwitz](https://github.com/mrackwitz)
  [#3648](https://github.com/CocoaPods/CocoaPods/issues/3648)

* Deprecate the `xcconfig` attribute in the Podspec DSL, which is replaced by
  the new attributes `pod_target_xcconfig` and `user_target_xcconfig`.  
  [Marius Rackwitz](https://github.com/mrackwitz)
  [CocoaPods#3465](https://github.com/CocoaPods/CocoaPods/issues/3465)

##### Enhancements

* The notice about a new version being available will now include our
  recommendation of using the latest stable version.  
  [Hugo Tunius](https://github.com/k0nserv)
  [#3667](https://github.com/CocoaPods/CocoaPods/pull/3667)

* New commands `pod cache list` and `pod cache clean` allows you to see the
  contents of the cache and clean it.  
  [Olivier Halligon](https://github.com/AliSoftware)
  [#3508](https://github.com/CocoaPods/CocoaPods/issues/3508)

* The download cache will automatically be reset when changing CocoaPods
  versions.  
  [Samuel Giddins](https://github.com/segiddins)
  [#3542](https://github.com/CocoaPods/CocoaPods/issues/3542)

* Supports running pre-install hooks in plugins. This happens before the resolver
  does its work, and offers easy access to the sandbox, podfile and lockfile via a
  `PreInstallHooksContext` object. This also renames the post-install hooks from `HooksContext`
  to `PostInstallHooksContext`.  
  [Orta Therox](https://github.com/orta)
  [#3540](https://github.com/CocoaPods/cocoapods/issues/3409)

* Allow passing additional arguments to `pod lib create`, which then get passed
  as-is to the `configure` scripts.  
  [Samuel Giddins](https://github.com/segiddins)
  [#2160](https://github.com/CocoaPods/CocoaPods/issues/2160)

* Use `-analyzer-disable-all-checks` to disable static analyzer for
  pods with `inhibit_warnings` enabled (requires Xcode >= 6.1).  
  [Dieter Komendera](https://github.com/kommen)
  [#2402](https://github.com/CocoaPods/CocoaPods/issues/2402)

* Cache globbing in `PathList` to speed up `pod install`.  
  [Vincent Isambart](https://github.com/vincentisambart)
  [#3699](https://github.com/CocoaPods/CocoaPods/pull/3699)

* CocoaPods will validate your podfile and try to identify problems
  and conflicts in how you've specified the dependencies.  
  [Hugo Tunius](https://github.com/k0nserv)
  [#995](https://github.com/CocoaPods/CocoaPods/issues/995)

* `pod update` will now accept root pod names, even when only subspecs are
  installed.  
  [Samuel Giddins](https://github.com/segiddins)
  [#3689](https://github.com/CocoaPods/CocoaPods/issues/3689)

* Support for the new `watchos` platform.  
  [Boris Bügling](https://github.com/neonichu)
  [#3681](https://github.com/CocoaPods/CocoaPods/pull/3681)

##### Bug Fixes

* Added recursive support to the public headers of vendored frameworks
  that are automatically linked in the sandbox. This fixes and issue
  for framework header directories that contain sub-directories.  
  [Todd Casey](https://github.com/vhariable)
  [#3161](https://github.com/CocoaPods/CocoaPods/issues/3161)

* Public headers of vendored frameworks are now automatically linked in
  the sandbox. That allows transitive inclusion of headers from other pods.  
  [Vincent Isambart](https://github.com/vincentisambart)
  [#3161](https://github.com/CocoaPods/CocoaPods/issues/3161)

* Fixes an issue that prevented static libraries from building. `OTHER_LIBTOOLFLAGS`
  is no longer set to the value of `OTHER_LDFLAGS`. If you want to create a static
  library that includes all dependencies for (internal/external) distribution then
  you should use a tool like `cocoapods-packager`.  
  [Michael Moscardini](https://github.com/themackworth)
  [#2747](https://github.com/CocoaPods/CocoaPods/issues/2747)
  [#2704](https://github.com/CocoaPods/CocoaPods/issues/2704)

* The embed frameworks script will now properly filter out symlinks to the
  directories that are filtered, which fixes an issue when submitting to the
  Mac App Store.  
  [Samuel Giddins](https://github.com/segiddins)

* The error report template is now more robust against missing executables.  
  [Samuel Giddins](https://github.com/segiddins)
  [#3719](https://github.com/CocoaPods/CocoaPods/issues/3719)

* Attempting to specify a `git` source where a Podspec for the requested pod is
  not found will have a more helpful error message.  
  [Samuel Giddins](https://github.com/segiddins)

* `pod outdated` will now accept the `--no-repo-update` and `--no-integrate`
  options.  
  [Samuel Giddins](https://github.com/segiddins)

* Fixes an issue which prevented using a custom `CONFIGURATION_BUILD_DIR` when
  integrating CocoaPods via dynamic frameworks.  
  [Tim Rosenblatt](https://github.com/timrosenblatt)
  [#3675](https://github.com/CocoaPods/CocoaPods/pull/3675)

* Pods frameworks in codesigned Mac apps are now signed.  
  [Nikolaj Schumacher](https://github.com/nschum)
  [#3646](https://github.com/CocoaPods/CocoaPods/issues/3646)


## 0.37.2 (2015-05-27)

##### Enhancements

* Schemes of development pods will now be shared.  
  [Boris Bügling](https://github.com/neonichu)
  [#3600](https://github.com/CocoaPods/CocoaPods/issues/3600)

* Recognizes incomplete cache when the original download of a pod was
  interrupted.  
  [Marius Rackwitz](https://github.com/mrackwitz)
  [#3561](https://github.com/CocoaPods/CocoaPods/issues/3561)

* Allow opting out of pod source locking, meaning `pod try` yields editable
  projects.  
  [Samuel Giddins](https://github.com/segiddins)
  [cocoapods-try#31](https://github.com/CocoaPods/cocoapods-try/issues/31)

##### Bug Fixes

* `pod repo push` will now find and push JSON podspecs.  
  [#3494](https://github.com/CocoaPods/CocoaPods/issues/3494)
  [Kyle Fuller](https://github.com/kylef)

* Flush stdin/stderr and wait a bit in `executable`.  
  [Boris Bügling](https://github.com/neonichu)
  [#3500](https://github.com/CocoaPods/CocoaPods/issues/3500)

## 0.37.1 (2015-05-06)

##### Bug Fixes

* [Cache] Fixes a bug that caused that a pod, which was cached once is not updated
  correctly when needed e.g. for `pod spec lint`.  
  [Marius Rackwitz](https://github.com/mrackwitz)
  [#3498](https://github.com/CocoaPods/CocoaPods/issues/3498)

* Only add the "Embed Pods Frameworks" script for application and unit test targets.  
  [Marius Rackwitz](https://github.com/mrackwitz)
  [#3440](https://github.com/CocoaPods/CocoaPods/issues/3440)

* C++ source files with `.cc`, `.cxx` and `.c++` extensions now have their
  compiler flags set correctly.  
  [Chongyu Zhu](https://github.com/lembacon)
  [Kyle Fuller](https://github.com/kylef)

* Handle broken symlinks when installing a Pod.  
  [Daniel Barden](https://github.com/dbarden)
  [#3515](https://github.com/cocoapods/cocoapods/issues/3515)

* Just remove write permissions from files, so executables are unaffected.  
  [Mason Glidden](https://github.com/mglidden)
  [#3501](https://github.com/CocoaPods/CocoaPods/issues/3501)

* Always copy the generated `Podfile.lock` to `Pods/Manifest.lock` so they are
  guaranteed to match, character-by-character, after installation.  
  [Samuel Giddins](https://github.com/segiddins)
  [#3502](https://github.com/CocoaPods/CocoaPods/issues/3502)

* Don't generate an umbrella header when a custom module map is specified. This
  avoids an incomplete module map warning.  
  [Samuel Giddins](https://github.com/segiddins)

* Actually allow skipping the download cache by downloading directly to the
  download target when requested.  
  [Samuel Giddins](https://github.com/segiddins)


## 0.37.0 (2015-05-03)

For more details, see 📝 [CocoaPods 0.37](https://blog.cocoapods.org/CocoaPods-0.37/) on our blog.

##### Bug Fixes

* Print the UTF-8 warning to STDERR.  
  [Matt Holgate](https://github.com/mjholgate)


## 0.37.0.rc.2 (2015-04-30)

##### Bug Fixes

* Handle caching specs that have subspecs with higher minimum deployment targets
  without deleting needed source files.  
  [Samuel Giddins](https://github.com/segiddins)
  [#3471](https://github.com/CocoaPods/CocoaPods/issues/3471)

* Automatically detect JSON podspecs in `pod lib lint`.  
  [Samuel Giddins](https://github.com/segiddins)
  [#3477](https://github.com/CocoaPods/CocoaPods/issues/3477)


## 0.37.0.rc.1 (2015-04-27)

[Core](https://github.com/CocoaPods/Core/compare/0.37.0.beta.1...0.37.0.rc.1)
[Xcodeproj](https://github.com/CocoaPods/Xcodeproj/compare/0.24.0...0.24.1)

##### Enhancements

* Add environment variable `COCOAPODS_SKIP_UPDATE_MESSAGE` to disable new
  version message.  
  [Andrea Mazzini](https://github.com/andreamazz)
  [#3364](https://github.com/CocoaPods/CocoaPods/issues/3364)

* Use user project's object version for pods project.  
  [Boris Bügling](https://github.com/neonichu)
  [#253](https://github.com/CocoaPods/Xcodeproj/issues/253)

##### Bug Fixes

* Adding `$(inherited)` to `FRAMEWORK_SEARCH_PATHS` build setting in xcconfig for aggregate.  
  [Tomohiro Kumagai](https://github.com/EZ-NET)
  [#3429](https://github.com/CocoaPods/CocoaPods/pull/3429)

* Don't crash when the downloader can't find an appropriate podspec in a `git`
  pod.  
  [Samuel Giddins](https://github.com/segiddins)
  [#3433](https://github.com/CocoaPods/CocoaPods/issues/3433)

* Automatically lock Pod source files after installing.  
  [Mason Glidden](https://github.com/mglidden)
  [#1154](https://github.com/CocoaPods/CocoaPods/issues/1154)

* Handle subprocesses leaking STDOUT/STDERR pipes by more strictly managing
  process lifetime and not allowing I/O to block completion of the task.  
  [Samuel Giddins](https://github.com/segiddins)
  [#3101](https://github.com/CocoaPods/CocoaPods/issues/3101)

* Do not create pod target if `source_files` only contains headers.  
  [Boris Bügling](https://github.com/neonichu)
  [#3106](https://github.com/CocoaPods/CocoaPods/issues/3106)

* Run a pod's `prepare_command` (if it has one) before it is cleaned in the
  download cache.  
  [Marius Rackwitz](https://github.com/mrackwitz)
  [Samuel Giddins](https://github.com/segiddins)
  [#3436](https://github.com/CocoaPods/CocoaPods/issues/3436)

* Don't set the `-fno-objc-arc` compiler flags for files for which the flag
  makes no sense.  
  [Samuel Giddins](https://github.com/segiddins)
  [#2559](https://github.com/CocoaPods/CocoaPods/issues/2559)

* Also apply a pod's configuration to any resource targets defined by the pod.  
  [Tom Adriaenssen](https://github.com/inferis)
  [#3463](https://github.com/CocoaPods/CocoaPods/issues/3463)


## 0.37.0.beta.1 (2015-04-18)

##### Enhancements

* Allow the specification of custom module map files.  
  [Samuel Giddins](https://github.com/segiddins)
  [Marius Rackwitz](https://github.com/mrackwitz)
  [#3145](https://github.com/CocoaPods/CocoaPods/issues/3145)

* Show the source URI for local Pod specification repositories in
  `pod repo list`.  
  [Kyle Fuller](https://github.com/kylef)

* Only show a warning when there is a minimum deployment target mismatch
  between target and spec, instead of throwing a hard error.  
  [Samuel Giddins](https://github.com/segiddins)
  [#1241](https://github.com/CocoaPods/CocoaPods/issues/1241)

* Add download caching for pods, which speeds up `pod install` and linting,
  potentially by several orders of magnitude.  
  [Samuel Giddins](https://github.com/segiddins)
  [#2863](https://github.com/CocoaPods/CocoaPods/issues/2863)
  [#3172](https://github.com/CocoaPods/CocoaPods/issues/3172)

* Add a `--fail-fast` option to both `pod spec lint` and `pod lib lint` that
  causes the linter to exit as soon as a single subspec or platform fails
  linting.  
  [Marius Rackwitz](https://github.com/mrackwitz)

* Naïvely prevent base xcconfig warnings for targets that have custom
  config files set.  
  [Chris Brauchli](https://github.com/cbrauchli)
  [#2633](https://github.com/CocoaPods/CocoaPods/issues/2633)

* Ensure private headers are declared as such in a framework's generated module
  map.  
  [Samuel Giddins](https://github.com/segiddins)
  [#2974](https://github.com/CocoaPods/CocoaPods/issues/2974)

##### Bug Fixes

* Do not pass code-sign arguments to xcodebuild when linting OS X targets.  
  [Boris Bügling](https://github.com/neonichu)
  [#3310](https://github.com/CocoaPods/CocoaPods/issues/3310)

* Fixes an issue showing the URL to remote resources in `pod repo list`.  
  [Kyle Fuller](https://github.com/kylef)

* Fixes a problem with code signing when integrating CocoaPods
  into a Today Widget extension.  
  [Christian Sampaio](https://github.com/chrisfsampaio)
  [#3390](https://github.com/CocoaPods/CocoaPods/pull/3390)


## 0.36.4 (2015-04-16)

##### Bug Fixes

* Fixes various problems with Pods that use xcasset bundles. Pods that
  use xcassets can now be used with the `pod :path` option.  
  [Kyle Fuller](https://github.com/kylef)
  [#1549](https://github.com/CocoaPods/CocoaPods/issues/1549)
  [#3384](https://github.com/CocoaPods/CocoaPods/pull/3383)
  [#3358](https://github.com/CocoaPods/CocoaPods/pull/3358)


## 0.36.3 (2015-03-31)

##### Bug Fixes

* Fix using the downloader.  
  [Samuel Giddins](https://github.com/segiddins)
  [#3344](https://github.com/CocoaPods/CocoaPods/issues/3344)
  [#3345](https://github.com/CocoaPods/CocoaPods/issues/3345)


## 0.36.2 (2015-03-31)

[Core](https://github.com/CocoaPods/Core/compare/0.36.1...0.36.2)

##### Bug Fixes

* Unique resources passed to the script generator.  
  [Diego Torres](https://github.com/dtorres)
  [#3315](https://github.com/CocoaPods/CocoaPods/issues/3315)
  [#3327](https://github.com/CocoaPods/CocoaPods/issues/3327)

* Update the `Manifest.lock` when migrating local podspecs to JSON. This fixes
  running `pod install` after upgrading to `0.36`.  
  [Samuel Giddins](https://github.com/segiddins)
  [#3292](https://github.com/CocoaPods/CocoaPods/issues/3292)
  [#3299](https://github.com/CocoaPods/CocoaPods/issues/3299)


## 0.36.1 (2015-03-27)

[Xcodeproj](https://github.com/CocoaPods/Xcodeproj/compare/0.23.0...0.23.1)

##### Bug Fixes

* Workarounds(✻) for the resource script's handling of `.xcasset` files.  
  [sodas](https://github.com/sodastsai)
  [Tony Li](https://github.com/crazytonyli)
  [Chongyu Zhu](https://github.com/lembacon)
  [#3247](https://github.com/CocoaPods/CocoaPods/issues/3247)
  [#3303](https://github.com/CocoaPods/CocoaPods/issues/3303)

* Fix the sanitization of configuration names in the generated target
  environment header.  
  [Samuel Giddins](https://github.com/segiddins)
  [#3301](https://github.com/CocoaPods/CocoaPods/issues/3301)

> _(✻) Note: these fixes are only temporary to avoid overriding the user project's `xcassets`.
  We are aware that these workarounds are "too greedy" and thus user projects having different
  `xcassets` for different targets will still have issues; we ([@AliSoftware](https://github.com/AliSoftware))
  are working on a deeper fix ([#3263](https://github.com/CocoaPods/CocoaPods/issues/3263)) for the next release._

## 0.36.0 (2015-03-11)

[Xcodeproj](https://github.com/CocoaPods/Xcodeproj/compare/0.22.0...0.23.0)

For more details, see 📝 [CocoaPods 0.36](https://blog.cocoapods.org/CocoaPods-0.36/) on our blog.

##### Enhancements

* Allows Swift pods to have a deployment target under iOS 8.0 if they use
  XCTest.  
  [Samuel Giddins](https://github.com/segiddins)
  [#3225](https://github.com/CocoaPods/CocoaPods/issues/3225)

##### Bug Fixes

* Include Swift-specific build settings on target creation, i.e. disable optimizations
  for debug configuration.
  [Marius Rackwitz](https://github.com/mrackwitz)
  [#3238](https://github.com/CocoaPods/CocoaPods/issues/3238)

* Only copy explicitly specified xcasset files into the bundle of the integrated target.  
  [Marius Rackwitz](https://github.com/mrackwitz)
  [#3219](https://github.com/CocoaPods/CocoaPods/issues/3219)

* Correctly filter Xcode warnings about the use of dynamic frameworks.  
  [Boris Bügling](https://github.com/neonichu)

* Fixes warnings, when the aggregate target doesn't contain any pod target, which is build,
  because `PODS_FRAMEWORK_BUILD_PATH` was added to `FRAMEWORK_SEARCH_PATHS`, but never created.  
  [Marius Rackwitz](https://github.com/mrackwitz)
  [#3217](https://github.com/CocoaPods/CocoaPods/issues/3217)

* Allows the usage of `:head` dependencies even when the most recent published
  version was a pre-release.  
  [Samuel Giddins](https://github.com/segiddins)
  [#3212](https://github.com/CocoaPods/CocoaPods/issues/3212)

* Limit the check for transitive static binaries to those which are directly linked to the user target.  
  [Boris Bügling](https://github.com/neonichu)
  [#3194](https://github.com/CocoaPods/CocoaPods/issues/3194)

* Lint to prevent dynamic libraries and frameworks from passing with iOS 7.  
  [Boris Bügling](https://github.com/neonichu)
  [#3193](https://github.com/CocoaPods/CocoaPods/issues/3193)

* Shows an informative error message when there is no base specification found
  for a `:head` dependency.  
  [Samuel Giddins](https://github.com/segiddins)
  [#3230](https://github.com/CocoaPods/CocoaPods/issues/3230)

* Fix the `OTHER_SWIFT_FLAGS` generated, so it inherits previous definitions.  
  [Daniel Thorpe](https://github.com/danthorpe)
  [#2983](https://github.com/CocoaPods/CocoaPods/issues/2983)


## 0.36.0.rc.1 (2015-02-24)

##### Enhancements

* Set the `APPLICATION_EXTENSION_API_ONLY` build setting if integrating with a watch extension target.  
  [Boris Bügling](https://github.com/neonichu)
  [#3153](https://github.com/CocoaPods/CocoaPods/issues/3153)

* Build for iOS simulator only during validation. This allows validation without having
  provisioning profiles set up.  
  [Boris Bügling](https://github.com/neonichu)
  [#3083](https://github.com/CocoaPods/CocoaPods/issues/3083)
  [Swift#13](https://github.com/CocoaPods/swift/issues/13)

* Explicitly inform the user to close existing project when switching to
  a workspace for the first time.  
  [Kyle Fuller](https://github.com/kylef)
  [#2996](https://github.com/CocoaPods/CocoaPods/issues/2996)

* Automatically detect conflicts between framework names.  
  [Samuel Giddins](https://github.com/segiddins)
  [#2943](https://github.com/CocoaPods/CocoaPods/issues/2943)

* Use the proper `TMPDIR` for the CocoaPods process, instead of blindly using
  `/tmp`.  
  [Samuel Giddins](https://github.com/segiddins)

* Let lint fail for Swift pods supporting deployment targets below iOS 8.0.  
  [Boris Bügling](https://github.com/neonichu)
  [#2963](https://github.com/CocoaPods/CocoaPods/issues/2963)

* Reject installation if a static library is used as a transitive dependency
  while integrating Pods as frameworks.  
  [Samuel Giddins](https://github.com/segiddins)
  [#2926](https://github.com/CocoaPods/CocoaPods/issues/2926)

* Do not copy Swift standard libraries multiple times.  
  [Boris Bügling](https://github.com/neonichu)
  [#3131](https://github.com/CocoaPods/CocoaPods/issues/3131)

* Check for Xcode License Agreement before running commands.  
  [Xavi Matos](https://github.com/CalQL8ed-K-OS)
  [#3002](https://github.com/CocoaPods/CocoaPods/issues/3002)

* `pod update PODNAME` will update pods in a case-insensitive manner.  
  [Samuel Giddins](https://github.com/segiddins)
  [#2992](https://github.com/CocoaPods/CocoaPods/issues/2992)

* Allow specifying repo names to `pod {spec,lib} lint --sources`.  
  [Samuel Giddins](https://github.com/segiddins)
  [#2685](https://github.com/CocoaPods/CocoaPods/issues/2685)

* Require explicit use of `use_frameworks!` for Pods written in Swift.  
  [Boris Bügling](https://github.com/neonichu)
  [#3029](https://github.com/CocoaPods/CocoaPods/issues/3029)

* Lint as framework automatically. If needed, `--use-libraries` option
  allows linting as a static library.  
  [Boris Bügling](https://github.com/neonichu)
  [#2912](https://github.com/CocoaPods/CocoaPods/issues/2912)

* Adding Xcode Legacy build location support for default Pods.xcodeproj.
  It defaults to `${SRCROOT}/../build` but can be changed in a `post_install`
  hook by using the `Project#symroot=` writer.  
  [Sam Marshall](https://github.com/samdmarshall)

##### Bug Fixes

* Set `SKIP_INSTALL=YES` for all generated targets to avoid producing
  *Generic Xcode Archives* on Archive.  
  [Marius Rackwitz](https://github.com/mrackwitz)
  [#3188](https://github.com/CocoaPods/CocoaPods/issues/3188)

* Added support for .tpp C++ header files in specs (previously were getting
  filtered out and symlinks wouldn't get created in the Pods/Headers folder.)  
  [Honza Dvorsky](https://github.com/czechboy0)
  [#3129](https://github.com/CocoaPods/CocoaPods/pull/3129)

* Fixed installation for app-extension targets which had no dependencies
  configured in the Podfile.  
  [Boris Bügling](https://github.com/neonichu)
  [#3102](https://github.com/CocoaPods/CocoaPods/issues/3102)

* Correct escaping of resource bundles in 'Copy Pods Resources' script.  
  [Seán Labastille](https://github.com/flufff42)
  [#3082](https://github.com/CocoaPods/CocoaPods/issues/3082)

* Correctly update sources when calling `pod outdated`, and also respect the
  `--[no-]repo-update` flag.  
  [Samuel Giddins](https://github.com/segiddins)
  [#3137](https://github.com/CocoaPods/CocoaPods/issues/3137)

* Fix the `OTHER_SWIFT_FLAGS` generated, so `#if COCOAPODS` works in Swift.  
  [Samuel Giddins](https://github.com/segiddins)
  [#2983](https://github.com/CocoaPods/CocoaPods/issues/2983)

* Output a properly-formed `Podfile` when running `pod init` with a target that
  contains a `'` in its name.  
  [Samuel Giddins](https://github.com/segiddins)
  [#3136](https://github.com/CocoaPods/CocoaPods/issues/3136)

* Remove the stored lockfile checkout source when switching to a development
  pod.  
  [Samuel Giddins](https://github.com/segiddins)
  [#3141](https://github.com/CocoaPods/CocoaPods/issues/3141)

* Migrate local Ruby podspecs to JSON, allowing updating those pods to work.  
  [Samuel Giddins](https://github.com/segiddins)
  [#3038](https://github.com/CocoaPods/CocoaPods/issues/3038)

* Removing grep color markup in the embed frameworks script.  
  [Adriano Bonat](https://github.com/tanob)
  [#3117](https://github.com/CocoaPods/CocoaPods/issues/3117)

* Fixes an issue where `pod ipc list` and `pod ipc podfile` was returning an
  error.  
  [Kyle Fuller](https://github.com/kylef)
  [#3134](https://github.com/CocoaPods/CocoaPods/issues/3134)

* Fixes an issue with spaces in the path to the user's developer tools.  
  [Boris Bügling](https://github.com/neonichu)
  [#3181](https://github.com/CocoaPods/CocoaPods/issues/3181)


## 0.36.0.beta.2 (2015-01-28)

[Xcodeproj](https://github.com/CocoaPods/Xcodeproj/compare/0.21.0...0.21.2)

##### Breaking

* Changes the default spec repositories used from all configured spec
  repositories, to the master spec repository when no spec repositories
  are explicitly configured in a Podfile.  
  [Kyle Fuller](https://github.com/kylef)
  [#2946](https://github.com/CocoaPods/CocoaPods/issues/2946)

##### Enhancements

* Set the APPLICATION_EXTENSION_API_ONLY build setting if integrating with an app extension target.  
  [Boris Bügling](https://github.com/neonichu)
  [#2980](https://github.com/CocoaPods/CocoaPods/issues/2980)

* Xcodebuild warnings will now be reported as `warning` during linting
  instead of `note`.  
  [Hugo Tunius](https://github.com/K0nserv)

* Copy only the resources required for the current build configuration.  
  [Samuel Giddins](https://github.com/segiddins)
  [#2391](https://github.com/CocoaPods/CocoaPods/issues/2391)

##### Bug Fixes

* Ensure that linting fails if xcodebuild doesn't successfully build your Pod.  
  [Kyle Fuller](https://github.com/kylef)
  [#2981](https://github.com/CocoaPods/CocoaPods/issues/2981)
  [cocoapods-trunk#33](https://github.com/CocoaPods/cocoapods-trunk/issues/33)

* Clone the master spec repository when no spec repositories are explicitly
  defined in the Podfile. This fixes problems using CocoaPods for the first
  time without any explicit spec repositories.  
  [Kyle Fuller](https://github.com/kylef)
  [#2946](https://github.com/CocoaPods/CocoaPods/issues/2946)

* Xcodebuild warnings with the string `error` in them will no longer be
  linted as errors if they are in fact warnings.  
  [Hugo Tunius](https://github.com/K0nserv)
  [#2579](https://github.com/CocoaPods/CocoaPods/issues/2579)

* Any errors which occur during fetching of external podspecs over HTTP
  will now be gracefully handled.  
  [Hugo Tunius](https://github.com/K0nserv)
  [#2823](https://github.com/CocoaPods/CocoaPods/issues/2823)

* When updating spec repositories only update the git sourced repos.  
  [Dustin Clark](https://github.com/clarkda)
  [#2558](https://github.com/CocoaPods/CocoaPods/issues/2558)

* Pods referenced via the `:podspec` option will have their podspecs properly
  parsed in the local directory if the path points to a local file.  
  [Samuel Giddins](https://github.com/segiddins)

* Fix an issue where using Swift frameworks in an Objective-C host application
  causes an error because the Swift frameworks we're not code signed.  
  [Joseph Ross](https://github.com/jrosssavant)
  [#3008](https://github.com/CocoaPods/CocoaPods/issues/3008)


## 0.36.0.beta.1 (2014-12-25)

[CocoaPods](https://github.com/CocoaPods/CocoaPods/compare/0.35.0...0.36.0.beta.1)
• [CocoaPods-Core](https://github.com/CocoaPods/Core/compare/0.35.0...0.36.0.beta.1)
• [Xcodeproj](https://github.com/CocoaPods/Xcodeproj/compare/0.20.2...0.21.0)
• [CLAide](https://github.com/CocoaPods/CLAide/compare/v0.7.0...0.8.0)
• [Molinillo](https://github.com/CocoaPods/Molinillo/compare/0.1.2...0.2.0)
• [cocoapods-downloader](https://github.com/CocoaPods/cocoapods-downloader/compare/0.8.0...0.8.1)
• [cocoapods-try](https://github.com/CocoaPods/cocoapods-try/compare/0.4.2...0.4.3)
• [cocoapods-trunk](https://github.com/CocoaPods/cocoapods-trunk/compare/0.4.1...0.5.0)
• [cocoapods-plugins](https://github.com/CocoaPods/cocoapods-plugins/compare/0.3.2...0.4.0)

##### Highlighted Enhancement That Needs Testing

* Support Frameworks & Swift: CocoaPods now recognizes Swift source files and
  builds dynamic frameworks when necessary. A project can explicitly
  opt-in via `use_frameworks!` in the Podfile, or if any dependency contains
  Swift code, all pods for that target will be integrated as frameworks.

  As a pod author, you can change the module name of the built framework by
  specifying a `module_name` in the podspec. The built frameworks are embedded into
  the host application with a new shell script build phase in the user's
  project allowing configuration-dependent pods.

  [Marius Rackwitz](https://github.com/mrackwitz)
  [#2835](https://github.com/CocoaPods/CocoaPods/issues/2835)

##### Breaking

* Bundle Resources into Frameworks: Previously all resources were compiled and
  copied into the `mainBundle`. Now Pods have to use
  `[NSBundle bundleForClass:<#Class from Pod#>]` to access provided resources
  relative to the bundle.

  [Boris Bügling](https://github.com/neonichu)
  [#2835](https://github.com/CocoaPods/CocoaPods/issues/2730)

* Only the hooks specified by usage of the `plugin` directive of the `Podfile`
  will be run. Additionally, plugins that depend on hooks will have to update to
  specify their 'plugin name' when registering the hooks in order to make it
  possible for those hooks to be run.  
  [Samuel Giddins](https://github.com/segiddins)
  [#2640](https://github.com/CocoaPods/CocoaPods/issues/2640)

##### Enhancements

* Do not generate targets for Pods without sources.  
  [Boris Bügling](https://github.com/neonichu)
  [#2918](https://github.com/CocoaPods/CocoaPods/issues/2918)

* Show the name of the source for each hook that is run in verbose mode.  
  [Samuel Giddins](https://github.com/segiddins)
  [#2639](https://github.com/CocoaPods/CocoaPods/issues/2639)

* Move pods' private headers to `Headers/Private` from `Headers/Build`.
  Since some SCM ignore templates include `build` by default, this makes it
  easier to check in the `Pods/` directory.  
  [Samuel Giddins](https://github.com/segiddins)
  [#2623](https://github.com/CocoaPods/CocoaPods/issues/2623)

* Validate that a specification's `public_header_files` and
  `private_header_files` file patterns only match header files.
  Also, validate that all file patterns, if given, match at least one file.  
  [Samuel Giddins](https://github.com/segiddins)
  [#2914](https://github.com/CocoaPods/CocoaPods/issues/2914)

* Installer changed to organize a development pod's source and resource files
  into subgroups reflecting their organization in the filesystem.  
  [Imre mihaly](https://github.com/imihaly)

##### Bug Fixes

* Fix updating a pod that has subspec dependencies.  
  [Samuel Giddins](https://github.com/segiddins)
  [#2879](https://github.com/CocoaPods/CocoaPods/issues/2879)

* Restore the `#define`s in the environment header when the `--no-integrate`
  installation option is used.  
  [Samuel Giddins](https://github.com/segiddins)
  [#2876](https://github.com/CocoaPods/CocoaPods/issues/2876)

* Fix issues when trying to discover the xcodeproj automatically
  but the current path contains special characters (`[`,`]`,`{`,`}`,`*`,`?`).  
  [Olivier Halligon](https://github.com/AliSoftware)
  [#2852](https://github.com/CocoaPods/CocoaPods/issues/2852)

* Fix linting subspecs that have a higher deployment target than the root
  spec.  
  [Samuel Giddins](https://github.com/segiddins)
  [#1919](https://github.com/CocoaPods/CocoaPods/issues/1919)

* Fix the reading of podspecs that come from the `:git`, `:svn`, `:http`, or
  `:hg` options in your `Podfile` that used context-dependent ruby code, such as
  reading a file to determine the specification version.  
  [Samuel Giddins](https://github.com/segiddins)
  [#2875](https://github.com/CocoaPods/CocoaPods/issues/2875)

* Fix the updating of `:git`, `:svn`, and `:hg` dependencies when updating all
  pods.  
  [Samuel Giddins](https://github.com/CocoaPods/CocoaPods/issues/2859)
  [#2859](https://github.com/CocoaPods/CocoaPods/issues/2859)

* Fix an issue when a user doesn't yet have any spec repositories configured.  
  [Boris Bügling](https://github.com/neonichu)

* Fix an issue updating repositories when another spec repository doesn't
  have a remote.  
  [Kyle Fuller](https://github.com/kylef)
  [#2965](https://github.com/CocoaPods/CocoaPods/issues/2965)


## 0.35.0 (2014-11-19)

[CocoaPods](https://github.com/CocoaPods/CocoaPods/compare/0.34.4...0.35.0)
• [CocoaPods-Core](https://github.com/CocoaPods/Core/compare/0.34.4...0.35.0)
• [Xcodeproj](https://github.com/CocoaPods/Xcodeproj/compare/0.19.4...0.20.2)
• [cocoapods-downloader](https://github.com/CocoaPods/cocoapods-downloader/compare/0.7.2...0.8.0)

For more details, see 📝 [CocoaPods 0.35](https://blog.cocoapods.org/CocoaPods-0.35/) on our blog.

##### Enhancements

* Allow the specification of file patterns for the Podspec's `requires_arc`
  attribute.  
  [Kyle Fuller](https://github.com/kylef)
  [Samuel Giddins](https://github.com/segiddins)
  [#532](https://github.com/CocoaPods/CocoaPods/issues/532)

* From now on, pods installed directly from their repositories will be recorded
  in the `Podfile.lock` file and will be guaranteed to be checked-out using the
  same revision on subsequent installations. Examples of this are when using
  the `:git`, `:svn`, or `:hg` options in your `Podfile`.  
  [Samuel Giddins](https://github.com/segiddins)
  [#1058](https://github.com/CocoaPods/CocoaPods/issues/1058)

##### Bug Fixes

* Fix an output formatting issue with various commands like `pod search`
  and `pod trunk`.
  [Olivier Halligon](https://github.com/AliSoftware)
  [#2603](https://github.com/CocoaPods/CocoaPods/issues/2603)

* Show a helpful error message if the old resolver incorrectly activated a
  pre-release version that now leads to a version conflict.  
  [Samuel Giddins](https://github.com/segiddins)

* Provides a user friendly message when using `pod spec create` with a
  repository that doesn't yet have any commits.  
  [Kyle Fuller](https://github.com/kylef)
  [#2803](https://github.com/CocoaPods/CocoaPods/issues/2803)

* Fixes an issue with integrating into projects where there is a slash in the
  build configuration name.  
  [Kyle Fuller](https://github.com/kylef)
  [#2767](https://github.com/CocoaPods/CocoaPods/issues/2767)

* Pods will use `CLANG_ENABLE_OBJC_ARC = 'YES'` instead of
  `CLANG_ENABLE_OBJC_ARC = 'NO'`. For pods with `requires_arc = false` the
  `-fno-objc-arc` flag will be specified for the all source files.  
  [Hugo Tunius](https://github.com/K0nserv)
  [#2262](https://github.com/CocoaPods/CocoaPods/issues/2262)

* Fixed an issue that Core Data mapping models where not compiled when
  copying resources to main application bundle.  
  [Yan Rabovik](https://github.com/rabovik)

* Fix uninitialized constant Class::YAML crash in some cases.
  [Tim Shadel](https://github.com/timshadel)

##### Enhancements

* `pod search`, `pod spec which`, `pod spec cat` and `pod spec edit`
  now use plain text search by default instead of a regex. Especially
  `pod search UIView+UI` now searches for pods containing exactly `UIView+UI`
  in their name, not trying to interpret the `+` as a regular expression.
  _Note: You can still use a regular expression with the new `--regex` flag that has
  been added to these commands, e.g. `pod search --regex "(NS|UI)Color"`._
  [Olivier Halligon](https://github.com/AliSoftware)
  [Core#188](https://github.com/CocoaPods/Core/issues/188)

* Use `--allow-warnings` rather than `--error-only` for pod spec validation
  [Daniel Tomlinson](https://github.com/DanielTomlinson)
  [#2820](https://github.com/CocoaPods/CocoaPods/issues/2820)

## 0.35.0.rc2 (2014-11-06)

##### Enhancements

* Allow the resolver to fail faster when there are unresolvable conflicts
  involving the Lockfile.  
  [Samuel Giddins](https://github.com/segiddins)

##### Bug Fixes

* Allows pre-release spec versions when a requirement has an external source
  specified.  
  [Samuel Giddins](https://github.com/segiddins)
  [#2768](https://github.com/CocoaPods/CocoaPods/issues/2768)

* We no longer require git version 1.7.5 or greater.  
  [Kyle Fuller](https://github.com/kylef)

* Fix the usage of `:head` pods.  
  [Samuel Giddins](https://github.com/segiddins)
  [#2789](https://github.com/CocoaPods/CocoaPods/issues/2789)

* Show a more informative message when attempting to lint a spec whose
  source could not be downloaded.  
  [Samuel Giddins](https://github.com/segiddins)
  [#2667](https://github.com/CocoaPods/CocoaPods/issues/2667)
  [#2759](https://github.com/CocoaPods/CocoaPods/issues/2759)

## 0.35.0.rc1 (2014-11-02)

##### Highlighted Enhancements That Need Testing

* The `Resolver` has been completely rewritten to use
  [Molinillo](https://github.com/CocoaPods/Molinillo), an iterative dependency
  resolution algorithm that automatically resolves version conflicts.
  The order in which dependencies are declared in the `Podfile` no longer has
  any effect on the resolution process.

  You should ensure that `pod install`, `pod update` and `pod update [NAME]`
  work as expected and install the correct versions of your pods during
  this RC1 release.
  [Samuel Giddins](https://github.com/segiddins)
  [#978](https://github.com/CocoaPods/CocoaPods/issues/978)
  [#2002](https://github.com/CocoaPods/CocoaPods/issues/2002)

##### Breaking

* Support for older versions of Ruby has been dropped and CocoaPods now depends
  on Ruby 2.0.0 or greater. This is due to the release of Xcode 6.0 which has
  dropped support for OS X 10.8, which results in the minimum version of
  Ruby pre-installed on OS X now being 2.0.0.

  If you are using a custom installation of Ruby  older than 2.0.0, you
  will need to update. Or even better, migrate to system Ruby.  
  [Kyle Fuller](https://github.com/kylef)

* Attempts to resolve circular dependencies will now raise an exception.  
  [Samuel Giddins](https://github.com/segiddins)
  [Molinillo#6](https://github.com/CocoaPods/Molinillo/issues/6)

##### Enhancements

* The use of implicit sources has been un-deprecated. By default, all available
  spec-repos will be used. There should only be a need to specify explicit
  sources if you want to specifically _exclude_ certain spec-repos, such as the
  `master` spec-repo, if you want to declare the order of spec look-up
  precedence, or if you want other users of a Podfile to automatically have a
  spec-repo cloned on `pod install`.  
  [Eloy Durán](https://github.com/alloy)

* The `pod push` command has been removed as it has been deprecated in favour of
  `pod repo push` in CocoaPods 0.33.  
  [Fabio Pelosin](https://github.com/fabiopelosin)

* Refactorings in preparation to framework support, which could break usage
  of the Hooks API.  
  [Marius Rackwitz](https://github.com/mrackwitz)
  [#2461](https://github.com/CocoaPods/CocoaPods/issues/2461)

* Implicit dependencies are now locked, so simply running `pod install` will not
  cause them to be updated when they shouldn't be.  
  [Samuel Giddins](https://github.com/segiddins)
  [#2318](https://github.com/CocoaPods/CocoaPods/issues/2318)
  [#2506](https://github.com/CocoaPods/CocoaPods/issues/2506)

* Pre-release versions are only considered in the resolution process when there
  are dependencies that explicitly reference pre-release requirements.  
  [Samuel Giddins](https://github.com/segiddins)
  [#1489](https://github.com/CocoaPods/CocoaPods/issues/1489)

* Only setup the master specs repo if required.  
  [Daniel Tomlinson](https://github.com/DanielTomlinson)
  [#2562](https://github.com/CocoaPods/CocoaPods/issues/2562)

* `Sandbox::FileAccessor` now optionally includes expanded paths of headers of
  vendored frameworks in `public_headers`.  
  [Eloy Durán](https://github.com/alloy)
  [#2722](https://github.com/CocoaPods/CocoaPods/pull/2722)

* Analysis is now halted and the user informed when there are multiple different
  external sources for dependencies with the same root name.
  The user is also now warned when there are duplicate dependencies in the
  Podfile.  
  [Samuel Giddins](https://github.com/segiddins)
  [#2738](https://github.com/CocoaPods/CocoaPods/issues/2738)

* Multiple subspecs that point to the same external dependency will now only
  cause that external source to be fetched once.  
  [Samuel Giddins](https://github.com/segiddins)
  [#2743](https://github.com/CocoaPods/CocoaPods/issues/2743)

##### Bug Fixes

* Fixes an issue in the `XCConfigIntegrator` where not all targets that need
  integration were being integrated, but were getting incorrect warnings about
  the user having specified a custom base configuration.  
  [Eloy Durán](https://github.com/alloy)
  [2752](https://github.com/CocoaPods/CocoaPods/issues/2752)

* Do not try to clone spec-repos in `/`.  
  [Eloy Durán](https://github.com/alloy)
  [#2723](https://github.com/CocoaPods/CocoaPods/issues/2723)

* Improved sanitizing of configuration names which have a numeric prefix.  
  [Steffen Matthischke](https://github.com/HeEAaD)
  [#2700](https://github.com/CocoaPods/CocoaPods/pull/2700)

* Fixes an issues where headers from a podspec with one platform are exposed to
  targets with a different platform. The headers are now only exposed to the
  targets with the same platform.  
  [Michael Melanson](https://github.com/michaelmelanson)
  [Kyle Fuller](https://github.com/kylef)
  [#1249](https://github.com/CocoaPods/CocoaPods/issues/1249)


## 0.34.4 (2014-10-18)

##### Bug Fixes

* Fixes a crash when running `pod outdated`.  
  [Samuel Giddins](https://github.com/segiddins)
  [#2624](https://github.com/CocoaPods/CocoaPods/issues/2624)

* Ensure that external sources (as specified in the `Podfile`) are downloaded
  when their source is missing, even if their specification is present.  
  [Samuel Giddins](https://github.com/segiddins)
  [#2494](https://github.com/CocoaPods/CocoaPods/issues/2494)

* Fixes an issue where running `pod install/update` while the Xcode project
  is open can cause the open project to have build failures until Xcode
  is restarted.  
  [Kyle Fuller](https://github.com/kylef)
  [#2627](https://github.com/CocoaPods/CocoaPods/issues/2627)
  [#2665](https://github.com/CocoaPods/CocoaPods/issues/2665)

* Fixes a crash when using file URLs as a source.  
  [Kurry Tran](https://github.com/kurry)
  [#2683](https://github.com/CocoaPods/CocoaPods/issues/2683)

* Fixes an issue when using pods in static library targets and building with
  Xcode 6 which requires `OTHER_LIBTOOLFLAGS` instead of `OTHER_LDFLAGS`, thus
  basically reverting to the previous Xcode behaviour, for now at least.  
  [Kyle Fuller](https://github.com/kylef)
  [Eloy Durán](https://github.com/alloy)
  [#2666](https://github.com/CocoaPods/CocoaPods/issues/2666)

* Fixes an issue running the resources script when Xcode is installed to a
  directory with a space when compiling xcassets.  
  [Kyle Fuller](https://github.com/kylef)
  [#2684](https://github.com/CocoaPods/CocoaPods/issues/2684)

* Fixes an issue when installing Pods with resources to a target which
  doesn't have any resources.  
  [Kyle Fuller](https://github.com/kylef)
  [#2083](https://github.com/CocoaPods/CocoaPods/issues/2083)

* Ensure that git 1.7.5 or newer is installed when running pod.  
  [Kyle Fuller](https://github.com/kylef)
  [#2651](https://github.com/CocoaPods/CocoaPods/issues/2651)


## 0.34.2 (2014-10-08)

##### Enhancements

* Make the output of `pod outdated` show what running `pod update` will do.
  Takes into account the sources specified in the `Podfile`.  
  [Samuel Giddins](https://github.com/segiddins)
  [#2470](https://github.com/CocoaPods/CocoaPods/issues/2470)

* Allows the use of the `GCC_PREPROCESSOR_DEFINITION` flag `${inherited}`
  without emitting a warning.  
  [Samuel Giddins](https://github.com/segiddins)
  [#2577](https://github.com/CocoaPods/CocoaPods/issues/2577)

* Integration with user project will no longer replace an existing
  base build configuration.  
  [Robert Jones](https://github.com/redshirtrob)
  [#1736](https://github.com/CocoaPods/CocoaPods/issues/1736)

##### Bug Fixes

* Improved sanitizing of configuration names to avoid generating invalid
  preprocessor definitions.  
  [Boris Bügling](https://github.com/neonichu)
  [#2542](https://github.com/CocoaPods/CocoaPods/issues/2542)

* More robust generation of source names from URLs.  
  [Samuel Giddins](https://github.com/segiddins)
  [#2534](https://github.com/CocoaPods/CocoaPods/issues/2534)

* Allow the `Validator` to only use specific sources.
  Allows customizable source for `pod spec lint` and `pod lib lint`,
  with both defaulting to `master`.
  [Samuel Giddins](https://github.com/segiddins)
  [#2543](https://github.com/CocoaPods/CocoaPods/issues/2543)
  [cocoapods-trunk#28](https://github.com/CocoaPods/cocoapods-trunk/issues/28)

* Takes into account the sources specified in `Podfile` running
  `pod outdated`.  
  [Samuel Giddins](https://github.com/segiddins)
  [#2553](https://github.com/CocoaPods/CocoaPods/issues/2553)

* Ensures that the master repo is shallow cloned when added via a Podfile
  `source` directive.  
  [Samuel Giddins](https://github.com/segiddins)
  [#3586](https://github.com/CocoaPods/CocoaPods/issues/2586)

* Ensures that the user project is not saved when there are no
  user targets integrated.  
  [Samuel Giddins](https://github.com/segiddins)
  [#2561](https://github.com/CocoaPods/CocoaPods/issues/2561)
  [#2593](https://github.com/CocoaPods/CocoaPods/issues/2593)

* Fix a crash when running `pod install` with an empty target that inherits a
  pod from a parent target.  
  [Kyle Fuller](https://github.com/kylef)
  [#2591](https://github.com/CocoaPods/CocoaPods/issues/2591)

* Take into account versions of a Pod from all specified sources when
  resolving dependencies.  
  [Thomas Visser](https://github.com/Thomvis)
  [#2556](https://github.com/CocoaPods/CocoaPods/issues/2556)

* Sanitize build configuration names in target environment header macros.  
  [Kra Larivain](https://github.com/olarivain)
  [#2532](https://github.com/CocoaPods/CocoaPods/pull/2532)


## 0.34.1 (2014-09-26)

##### Bug Fixes

* Doesn't take into account the trailing `.git` in repository URLs when
  trying to find a matching specs repo.  
  [Samuel Giddins](https://github.com/segiddins)
  [#2526](https://github.com/CocoaPods/CocoaPods/issues/2526)


## 0.34.0 (2014-09-26)

For more details, see 📝 [CocoaPods 0.34](https://blog.cocoapods.org/CocoaPods-0.34/) on our blog.

##### Breaking

* Add support for loading podspecs from *only* specific spec-repos via
  `sources`. By default, when there are no sources specified in a Podfile all
  source repos will be used. This has always been the case. However, this
  implicit use of sources is now deprecated. Once you specify specific sources,
  **no** repos will be included by default. For example:

        source 'https://github.com/artsy/Specs.git'
        source 'https://github.com/CocoaPods/Specs.git'

  Any source URLs specified that have not yet been added will be cloned before
  resolution begins.  
  [François Benaiteau](https://github.com/netbe)
  [Fabio Pelosin](https://github.com/fabiopelosin)
  [Samuel Giddins](https://github.com/segiddins)
  [#1143](https://github.com/CocoaPods/CocoaPods/pull/1143)
  [Core#19](https://github.com/CocoaPods/Core/pull/19)
  [Core#170](https://github.com/CocoaPods/Core/issues/170)
  [#2515](https://github.com/CocoaPods/CocoaPods/issues/2515)

##### Enhancements

* Added the `pod repo list` command which lists all the repositories.  
  [Luis Ascorbe](https://github.com/lascorbe)
  [#1455](https://github.com/CocoaPods/CocoaPods/issues/1455)

##### Bug Fixes

* Works around an Xcode issue where linting would fail even though `xcodebuild`
  actually succeeds. Xcode.app also doesn't fail when this issue occurs, so it's
  safe for us to do the same.  
  [Kra Larivain](https://github.com/olarivain)
  [Boris Bügling](https://github.com/neonichu)
  [Eloy Durán](https://github.com/alloy)
  [Samuel E. Giddins](https://github.com/segiddins)
  [#2394](https://github.com/CocoaPods/CocoaPods/issues/2394)
  [#2395](https://github.com/CocoaPods/CocoaPods/pull/2395)

* Fixes the detection of JSON podspecs included via `:path`.  
  [laiso](https://github.com/laiso)
  [#2489](https://github.com/CocoaPods/CocoaPods/pull/2489)

* Fixes an issue where `pod install` would crash during Plist building if any
  pod has invalid UTF-8 characters in their title or description.  
  [Ladislav Martincik](https://github.com/martincik)
  [#2482](https://github.com/CocoaPods/CocoaPods/issues/2482)

* Fix crash when the URL of a private GitHub repo is passed to `pod spec
  create` as an argument.  
  [Fabio Pelosin](https://github.com/fabiopelosin)
  [#1543](https://github.com/CocoaPods/CocoaPods/issues/1543)


## 0.34.0.rc2 (2014-09-16)

##### Bug Fixes

* Fixes an issue where `pod lib lint` would crash if a podspec couldn't be
  loaded.  
  [Kyle Fuller](https://github.com/kylef)
  [#2147](https://github.com/CocoaPods/CocoaPods/issues/2147)

* Fixes an issue where `pod init` would not add `source 'master'` to newly
  created Podfiles.  
  [Ash Furrow](https://github.com/AshFurrow)
  [#2473](https://github.com/CocoaPods/CocoaPods/issues/2473)


## 0.34.0.rc1 (2014-09-13)

##### Breaking

* The use of the `$PODS_ROOT` environment variable has been deprecated and
  should not be used. It will be removed in future versions of CocoaPods.  
  [#2449](https://github.com/CocoaPods/CocoaPods/issues/2449)

* Add support for loading podspecs from specific spec-repos _only_, a.k.a. ‘sources’.
  By default, when not specifying any specific sources in your Podfile, the ‘master’
  spec-repo will be used, as was always the case. However, once you specify specific
  sources the ‘master’ spec-repo will **not** be included by default. For example:

        source 'private-spec-repo'
        source 'master'

  [François Benaiteau](https://github.com/netbe)
  [Fabio Pelosin](https://github.com/fabiopelosin)
  [#1143](https://github.com/CocoaPods/CocoaPods/pull/1143)
  [Core#19](https://github.com/CocoaPods/Core/pull/19)

* The `Pods` directory has been reorganized. This might require manual
  intervention in projects where files generated by CocoaPods have manually been
  imported into the user's project (common with the acknowledgements files).  
  [#1055](https://github.com/CocoaPods/CocoaPods/pull/1055)
  [Fabio Pelosin](https://github.com/fabiopelosin)
  [Michele Titolo](https://github.com/mtitolo)

* Plugins are now expected to include the `cocoapods-plugin.rb` file in
  `./lib`.  
  [Fabio Pelosin](https://github.com/fabiopelosin)
  [CLAide#28](https://github.com/CocoaPods/CLAide/pull/28)

* The specification `requires_arc` attribute now defaults to true.  
  [Fabio Pelosin](https://github.com/fabiopelosin)
  [CocoaPods#267](https://github.com/CocoaPods/CocoaPods/issues/267)

##### Enhancements

* Add support to specify dependencies per build configuration:

        pod 'Lookback', :configurations => ['Debug']

  Currently configurations can only be specified per single Pod.  
  [Joachim Bengtsson](https://github.com/nevyn)
  [Eloy Durán](https://github.com/alloy)
  [Fabio Pelosin](https://github.com/fabiopelosin)
  [#1791](https://github.com/CocoaPods/CocoaPods/pull/1791)
  [#1668](https://github.com/CocoaPods/CocoaPods/pull/1668)
  [#731](https://github.com/CocoaPods/CocoaPods/pull/731)

* Improved performance of git downloads using shallow clone.  
  [Marin Usalj](https://github.com/supermarin)
  [Fabio Pelosin](https://github.com/fabiopelosin)
  [cocoapods-downloader#29](https://github.com/CocoaPods/cocoapods-downloader/pull/29)

* Simplify installation: CocoaPods no longer requires the
  compilation of the troublesome native extensions.  
  [Fabio Pelosin](https://github.com/fabiopelosin)
  [Xcodeproj#168](https://github.com/CocoaPods/Xcodeproj/pull/168)
  [Xcodeproj#167](https://github.com/CocoaPods/Xcodeproj/issues/167)

* Add hooks for plugins. Currently only the installer hook is supported.
  A plugin can register itself to be activated after the installation with the
  following syntax:

      Pod::HooksManager.register(:post_install) do |installer_context|
        # implementation
      end

  The `installer_context` is an instance of the `Pod::Installer:HooksContext`
  class which provides the information about the installation.  
  [Fabio Pelosin](https://github.com/fabiopelosin)
  [Core#132](https://github.com/CocoaPods/Core/pull/1755)

* Add a support for migrating the sandbox to new versions of CocoaPods.  
  [Fabio Pelosin](https://github.com/fabiopelosin)

* Display an indication for deprecated Pods in the command line search.  
  [Hugo Tunius](https://github.com/k0nserv)
  [#2180](https://github.com/CocoaPods/CocoaPods/issues/2180)

* Use the CLIntegracon gem for the integration tests.  
  [Marius Rackwitz](https://github.com/mrackwitz)
  [#2371](https://github.com/CocoaPods/CocoaPods/issues/2371)

* Include configurations that a user explicitly specifies, in their Podfile,
  when the `--no-integrate` option is specified.  
  [Eloy Durán](https://github.com/alloy)

* Properly quote the `-isystem` values in the xcconfig files.  
  [Eloy Durán](https://github.com/alloy)

* Remove the installation post install message which presents the CHANGELOG.  
  [Fabio Pelosin](https://github.com/fabiopelosin)
  [Eloy Durán](https://github.com/alloy)

* Add support for user-specified project directories with the
  `--project-directory` option.  
  [Samuel E. Giddins](https://github.com/segiddins)
  [#2183](https://github.com/CocoaPods/CocoaPods/issues/2183)

* Now the `plutil` tool is used when available to produce
  output consistent with Xcode.  
  [Fabio Pelosin](https://github.com/fabiopelosin)

* Indicate the name of the pod whose requirements cannot be satisfied.  
  [Seivan Heidari](https://github.com/seivan)
  [Fabio Pelosin](https://github.com/fabiopelosin)
  [#1938](https://github.com/CocoaPods/CocoaPods/issues/1938)

* Add support for JSON specs to external sources (`:path`, `:git`, etc)
  options.  
  [Kyle Fuller](https://github.com/kylef)
  [#2320](https://github.com/CocoaPods/CocoaPods/issues/2320)

* Generate the workspaces using the same output of Xcode.  
  [Fabio Pelosin](https://github.com/fabiopelosin)


##### Bug Fixes

* Fix `pod repo push` to first check if a Specs directory exists and if so
  push there.  
  [Edward Valentini](edwardvalentini)
  [#2060](https://github.com/CocoaPods/CocoaPods/issues/2060)

* Fix `pod outdated` to not include subspecs.  
  [Ash Furrow](ashfurrow)
  [#2136](https://github.com/CocoaPods/CocoaPods/issues/2136)

* Always evaluate podspecs from the original podspec directory. This fixes
  an issue when depending on a pod via `:path` and that pod's podspec uses
  relative paths.  
  [Kyle Fuller](kylef)
  [pod-template#50](https://github.com/CocoaPods/pod-template/issues/50)

* Fix spec linting to not warn for missing license file in subspecs.  
  [Fabio Pelosin](https://github.com/fabiopelosin)
  [Core#132](https://github.com/CocoaPods/Core/issues/132)

* Fix `pod init` so that it doesn't recurse when checking for Podfiles.  
  [Paddy O'Brien](https://github.com/tapi)
  [#2181](https://github.com/CocoaPods/CocoaPods/issues/2181)

* Fix missing XCTest framework in Xcode 6.  
  [Paul Williamson](squarefrog)
  [#2296](https://github.com/CocoaPods/CocoaPods/issues/2296)

* Support multiple values in `ARCHS`.  
  [Robert Zuber](https://github.com/z00b)
  [#1904](https://github.com/CocoaPods/CocoaPods/issues/1904)

* Fix static analysis in Xcode 6.  
  [Samuel E. Giddins](https://github.com/segiddins)
  [#2402](https://github.com/CocoaPods/CocoaPods/issues/2402)

* Fix an issue where a version of a spec will not be locked when using
  multiple subspecs of a podspec.  
  [Kyle Fuller](https://github.com/kylef)
  [Fabio Pelosin](https://github.com/fabiopelosin)
  [#2135](https://github.com/CocoaPods/CocoaPods/issues/2135)

* Fix an issue using JSON podspecs installed directly from a lib's
  repository.  
  [Kyle Fuller](https://github.com/kylef)
  [#2320](https://github.com/CocoaPods/CocoaPods/issues/2320)

* Support and use quotes in the `OTHER_LDFLAGS` of xcconfigs to avoid
  issues with targets containing a space character in their name.  
  [Fabio Pelosin](https://github.com/fabiopelosin)


## 0.33.1 (2014-05-20)

##### Bug Fixes

* Fix `pod spec lint` for `json` podspecs.  
  [Fabio Pelosin](https://github.com/fabiopelosin)
  [#2157](https://github.com/CocoaPods/CocoaPods/issues/2157)

* Fixed downloader issues related to `json` podspecs.  
  [Fabio Pelosin](https://github.com/fabiopelosin)
  [#2158](https://github.com/CocoaPods/CocoaPods/issues/2158)

* Fixed `--no-ansi` flag in help banners.  
  [Fabio Pelosin](https://github.com/fabiopelosin)
  [#34](https://github.com/CocoaPods/CLAide/issues/34)


## 0.33.0 (2014-05-20)

For more details, see 📝 [CocoaPods 0.33](https://blog.cocoapods.org/CocoaPods-0.33/) on our blog.

##### Breaking

* The deprecated `pre_install` and the `pod_install` hooks of the specification
  class have been removed.  
  [Fabio Pelosin](https://github.com/fabiopelosin)
  [#2151](https://github.com/CocoaPods/CocoaPods/issues/2151)
  [#2153](https://github.com/CocoaPods/CocoaPods/pull/2153)

##### Enhancements

* Added the `cocoapods-trunk` plugin which introduces the `trunk` subcommand.  
  [Fabio Pelosin](https://github.com/fabiopelosin)
  [#2151](https://github.com/CocoaPods/CocoaPods/issues/2151)
  [#2153](https://github.com/CocoaPods/CocoaPods/pull/2153)

* The `pod push` sub-command has been moved to the `pod repo push` sub-command.
  Moreover pushing to the master repo from it has been disabled.  
  [Fabio Pelosin](https://github.com/fabiopelosin)
  [#2151](https://github.com/CocoaPods/CocoaPods/issues/2151)
  [#2153](https://github.com/CocoaPods/CocoaPods/pull/2153)

* Overhauled command line interface. Add support for auto-completion script
  (d). If auto-completion is enabled for your shell you can configure it for
  CocoaPods with the following command:

      rm -f /usr/local/share/zsh/site-functions/_pod
      dpod --completion-script > /usr/local/share/zsh/site-functions/_pod
      exec zsh

  Currently only the Z shell is supported.  
  [Fabio Pelosin](https://github.com/fabiopelosin)
  [CLAide#25](https://github.com/CocoaPods/CLAide/issues/25)
  [CLAide#20](https://github.com/CocoaPods/CLAide/issues/20)
  [CLAide#19](https://github.com/CocoaPods/CLAide/issues/19)
  [CLAide#17](https://github.com/CocoaPods/CLAide/issues/17)
  [CLAide#12](https://github.com/CocoaPods/CLAide/issues/12)

* The `--version` flag is now only supported for the root `pod` command. If
  used in conjunction with the `--verbose` flag the version of the detected
  plugins will be printed as well.  
  [Fabio Pelosin](https://github.com/fabiopelosin)
  [CLAide#13](https://github.com/CocoaPods/CLAide/issues/13)
  [CLAide#14](https://github.com/CocoaPods/CLAide/issues/14)

* The extremely meta `cocoaPods-plugins` is now installed by default providing
  information about the available and the installed plug-ins.  
  [David Grandinetti](https://github.com/dbgrandi)
  [Olivier Halligon](https://github.com/AliSoftware)
  [Fabio Pelosin](https://github.com/fabiopelosin)
  [#2092](https://github.com/CocoaPods/CocoaPods/issues/2092)

* Validate the reachability of `social_media_url`, `documentation_url` and
  `docset_url` in podspecs we while linting a specification.  
  [Kyle Fuller](https://github.com/kylef)
  [#2025](https://github.com/CocoaPods/CocoaPods/issues/2025)

* Print the current version when the repo/lockfile requires a higher version.  
  [Samuel E. Giddins](https://github.com/segiddins)
  [#2049](https://github.com/CocoaPods/CocoaPods/issues/2049)

* Show `help` when running the `pod` command instead of defaulting to `pod
  install`.  
  [Kyle Fuller](https://github.com/kylef)
  [#1771](https://github.com/CocoaPods/CocoaPods/issues/1771)

##### Bug Fixes

* Show the actual executable when external commands fail.  
  [Boris Bügling](https://github.com/neonichu)
  [#2102](https://github.com/CocoaPods/CocoaPods/issues/2102)

* Fixed support for file references in the workspace generated by CocoaPods.  
  [Kyle Fuller](https://github.com/kylef)
  [Fabio Pelosin](https://github.com/fabiopelosin)
  [Xcodeproj#105](https://github.com/CocoaPods/Xcodeproj/pull/150)

* Show a helpful error message when reading version information with merge
  conflict.  
  [Samuel E. Giddins](https://github.com/segiddins)
  [#1853](https://github.com/CocoaPods/CocoaPods/issues/1853)

* Show deprecated specs when invoking `pod outdated`.  
  [Samuel E. Giddins](https://github.com/segiddins)
  [#2003](https://github.com/CocoaPods/CocoaPods/issues/2003)

* Fixes an issue where `pod repo update` may start an un-committed merge.  
  [Kyle Fuller](https://github.com/kylef)
  [#2024](https://github.com/CocoaPods/CocoaPods/issues/2024)

## 0.32.1 (2014-04-15)

##### Bug Fixes

* Fixed the Podfile `default_subspec` attribute in nested subspecs.  
  [Fabio Pelosin](https://github.com/fabiopelosin)
  [#2050](https://github.com/CocoaPods/CocoaPods/issues/2050)

## 0.32.0 (2014-04-15)

[CocoaPods](https://github.com/CocoaPods/CocoaPods/compare/0.31.1...0.32.0)
• [CocoaPods-Core](https://github.com/CocoaPods/Core/compare/0.31.1...0.32.0)

For more details, see 📝 [CocoaPods 0.32](https://blog.cocoapods.org/CocoaPods-0.32/) on our blog.

##### Enhancements

* Allow to update only a list of given pods with `pod update [POD_NAMES...]`.  
  [Marius Rackwitz](https://github.com/mrackwitz)
  [CocoaPods#760](https://github.com/CocoaPods/CocoaPods/issues/760)

* `pod update` prints the previous version of the updated pods.  
  [Andrea Mazzini](https://github.com/andreamazz)
  [#2008](https://github.com/CocoaPods/CocoaPods/issues/2008)

* `pod update` falls back to `pod install` if no Lockfile is present.  
  [Marius Rackwitz](https://github.com/mrackwitz)

* File references in the Pods project for development Pods now are absolute if
  the dependency is specified with an absolute paths.  
  [Samuel Ford](https://github.com/samuelwford)
  [#1042](https://github.com/CocoaPods/CocoaPods/issues/1042)

* Added `deprecated` and `deprecated_in_favor_of` attributes to Specification
  DSL.  
  [Paul Young](https://github.com/paulyoung)
  [Core#87](https://github.com/CocoaPods/Core/pull/87)

* Numerous improvements to the validator and to the linter.
  * Validate the reachability of screenshot URLs in podspecs while linting a
    specification.  
    [Kyle Fuller](https://github.com/kylef)
    [#2010](https://github.com/CocoaPods/CocoaPods/issues/2010)
  * Support HTTP redirects when linting homepage and screenshots.  
    [Boris Bügling](https://github.com/neonichu)
    [#2027](https://github.com/CocoaPods/CocoaPods/pull/2027)
  * The linter now checks `framework` and `library` attributes for invalid
    strings.  
    [Paul Williamson](https://github.com/squarefrog)
    [Fabio Pelosin](fabiopelosin)
    [Core#66](https://github.com/CocoaPods/Core/issues/66)
    [Core#96](https://github.com/CocoaPods/Core/pull/96)
    [Core#105](https://github.com/CocoaPods/Core/issues/105)
  * The Linter will not check for comments anymore.  
    [Fabio Pelosin](https://github.com/fabiopelosin)
    [Core#108](https://github.com/CocoaPods/Core/issues/108)
  * Removed legacy checks from the linter.  
    [Fabio Pelosin](https://github.com/fabiopelosin)
    [Core#108](https://github.com/CocoaPods/Core/issues/108)
  * Added logic to handle subspecs and platform scopes to linter check of
    the `requries_arc` attribute.  
    [Fabio Pelosin](https://github.com/fabiopelosin)
    [CocoaPods#2005](https://github.com/CocoaPods/CocoaPods/issues/2005)
  * The linter no longer considers empty a Specification if it only specifies the
    `resource_bundle` attribute.  
    [Joshua Kalpin](https://github.com/Kapin)
    [#63](https://github.com/CocoaPods/Core/issues/63)
    [#95](https://github.com/CocoaPods/Core/pull/95)

* `pod lib create` is now using the `configure` file instead of the
  `_CONFIGURE.rb` file.  
  [Piet Brauer](https://github.com/pietbrauer)
  [Orta Therox](https://github.com/orta)

* `pod lib create` now disallows any pod name that begins with a `.`  
  [Dustin Clark](https://github.com/clarkda)
  [#2026](https://github.com/CocoaPods/CocoaPods/pull/2026)
  [Core#97](https://github.com/CocoaPods/Core/pull/97)
  [Core#98](https://github.com/CocoaPods/Core/issues/98)

* Prevent the user from using `pod` commands as root.  
  [Kyle Fuller](https://github.com/kylef)
  [#1815](https://github.com/CocoaPods/CocoaPods/issues/1815)

* Dependencies declared with external sources now support HTTP downloads and
  have improved support for all the options supported by the downloader.  
  [Fabio Pelosin](https://github.com/fabiopelosin)

* An informative error message is presented when merge conflict is detected in
  a YAML file.  
  [Luis de la Rosa](https://github.com/luisdelarosa)
  [#69](https://github.com/CocoaPods/Core/issues/69)
  [#100](https://github.com/CocoaPods/Core/pull/100)

##### Bug Fixes

* Fixed the Podfile `default_subspec` attribute in nested subspecs.  
  [Fabio Pelosin](https://github.com/fabiopelosin)
  [#1021](https://github.com/CocoaPods/CocoaPods/issues/1021)

* Warn when including deprecated pods
  [Samuel E. Giddins](https://github.com/segiddins)
  [#2003](https://github.com/CocoaPods/CocoaPods/issues/2003)


## 0.31.1 (2014-04-01)

[CocoaPods](https://github.com/CocoaPods/CocoaPods/compare/0.31.0...0.31.1)
• [CocoaPods-Core](https://github.com/CocoaPods/Core/compare/0.31.0...0.31.1)

##### Minor Enhancements

* The specification now strips the indentation of the `prefix_header` and
  `prepare_command` to aide their declaration as a here document (similarly to
  what it already does with the description).  
  [Fabio Pelosin](https://github.com/fabiopelosin)
  [Core#51](https://github.com/CocoaPods/Core/issues/51)

##### Bug Fixes

* Fix linting for Pods which declare a private repo as the source.  
  [Boris Bügling](https://github.com/neonichu)
  [Core#82](https://github.com/CocoaPods/Core/issues/82)


## 0.31.0 (2014-03-31)

[CocoaPods](https://github.com/CocoaPods/CocoaPods/compare/0.30.0...0.31.0)
• [CocoaPods-Core](https://github.com/CocoaPods/Core/compare/0.30.0...0.31.0)

For more details, see 📝 [CocoaPods 0.31](https://blog.cocoapods.org/CocoaPods-0.31/) on our blog.

##### Enhancements

* Warnings are not promoted to errors anymore to maximise compatibility with
  existing libraries.  
  [Fabio Pelosin](https://github.com/fabiopelosin)
  [#1629](https://github.com/CocoaPods/CocoaPods/issues/1629)

* Include the versions of the Pods to the output of `pod list`.  
  [Stefan Damm](https://github.com/StefanDamm)
  [Robert Zuber](https://github.com/z00b)
  [#1617](https://github.com/CocoaPods/CocoaPods/issues/1617)

* Generated prefix header file will now have unique prefix_header_contents for
  Pods with subspecs.  
  [Luis de la Rosa](https://github.com/luisdelarosa)
  [#1449](https://github.com/CocoaPods/CocoaPods/issues/1449)

* The linter will now check the reachability of the homepage of Podspecs during
  a full lint.  
  [Richard Lee](https://github.com/dlackty)
  [Fabio Pelosin](https://github.com/fabiopelosin)
  [#1704](https://github.com/CocoaPods/CocoaPods/issues/1704)
  [Core#70](https://github.com/CocoaPods/Core/pull/70)

* Improved detection of the last version of a specification in `pod spec`
  subcommands.  
  [Laurent Sansonetti](https://github.com/lrz)
  [#1953](https://github.com/CocoaPods/CocoaPods/pull/1953)

* Display advised settings for Travis CI in the warning related presented when
  the terminal encoding is not set to UTF-8.  
  [Richard Lee](https://github.com/dlackty)
  [#1933](https://github.com/CocoaPods/CocoaPods/issues/1933)
  [#1941](https://github.com/CocoaPods/CocoaPods/pull/1941)

* Unset the `CDPATH` env variable before shelling-out to `prepare_command`.  
  [Marc Boquet](https://github.com/apalancat)
  [#1943](https://github.com/CocoaPods/CocoaPods/pull/1943)

##### Bug Fixes

* Resolve crash related to the I18n deprecation warning.  
  [Eloy Durán](https://github.com/alloy)
  [#1950](https://github.com/CocoaPods/CocoaPods/issues/1950)

* Fix compilation issues related to the native Extension of Xcodeproj.  
  [Eloy Durán](https://github.com/alloy)

* Robustness against user Git configuration and against merge commits in `pod
  repo` subcommands.  
  [Boris Bügling](https://github.com/neonichu)
  [#1949](https://github.com/CocoaPods/CocoaPods/issues/1949)
  [#1978](https://github.com/CocoaPods/CocoaPods/pull/1978)

* Gracefully inform the user if the `:head` option is not supported for a given
  download strategy.  
  [Boris Bügling](https://github.com/neonichu)
  [#1947](https://github.com/CocoaPods/CocoaPods/issues/1947)
  [#1958](https://github.com/CocoaPods/CocoaPods/pull/1958)

* Cleanup a pod directory if error occurs while downloading.  
  [Alex Rothenberg](https://github.com/alexrothenberg)
  [#1842](https://github.com/CocoaPods/CocoaPods/issues/1842)
  [#1960](https://github.com/CocoaPods/CocoaPods/pull/1960)

* No longer warn for Github repositories with OAuth authentication.  
  [Boris Bügling](https://github.com/neonichu)
  [#1928](https://github.com/CocoaPods/CocoaPods/issues/1928)
  [Core#77](https://github.com/CocoaPods/Core/pull/77)

* Fix for when using `s.version` as the `:tag` for a git repository in a
  Podspec.  
  [Joel Parsons](https://github.com/joelparsons)
  [#1721](https://github.com/CocoaPods/CocoaPods/issues/1721)
  [Core#72](https://github.com/CocoaPods/Core/pull/72)

* Improved escaping of paths in Git downloader.  
  [Vladimir Burdukov](https://github.com/chipp)
  [cocoapods-downloader#14](https://github.com/CocoaPods/cocoapods-downloader/pull/14)

* Podspec without explicitly set `requires_arc` attribute no longer passes the
  lint.  
  [Richard Lee](https://github.com/dlackty)
  [#1840](https://github.com/CocoaPods/CocoaPods/issues/1840)
  [Core#71](https://github.com/CocoaPods/Core/pull/71)

* Properly quote headers in the `-isystem` compiler flag of the aggregate
  targets.  
  [Eloy Durán](https://github.com/alloy)
  [#1862](https://github.com/CocoaPods/CocoaPods/issues/1862)
  [#1894](https://github.com/CocoaPods/CocoaPods/pull/1894)

## 0.30.0 (2014-03-29)

[CocoaPods](https://github.com/CocoaPods/CocoaPods/compare/0.29.0...0.30.0)

For more details, see 📝 [CocoaPods 0.30](https://blog.cocoapods.org/CocoaPods-0.30/) on our blog.

###### Enhancements

* Radically reduce first run pod setup bandwidth by creating a shallow clone of
  the ‘master’ repo by default. Use the `--no-shallow` option to perform a full
  clone instead.  
  [Jeff Verkoeyen](https://github.com/jverkoey)
  [#1803](https://github.com/CocoaPods/CocoaPods/pull/1803)

* Improves the error message when searching with an invalid regular expression.  
  [Kyle Fuller](https://github.com/kylef)

* Improves `pod init` to save Xcode project file in Podfile when one was supplied.  
  [Kyle Fuller](https://github.com/kylef)

* Adds functionality to specify a template URL for the `pod lib create` command.  
  [Piet Brauer](https://github.com/pietbrauer)

###### Bug Fixes

* Fixes a bug with `pod repo remove` silently handling permission errors.  
  [Kyle Fuller](https://github.com/kylef)
  [#1778](https://github.com/CocoaPods/CocoaPods/issues/1778)

* `pod push` now properly checks that the repo has changed before attempting
  to commit. This only affected pods with special characters (such as `+`) in
  their names.  
  [Gordon Fontenot](https://github.com/gfontenot)
  [#1739](https://github.com/CocoaPods/CocoaPods/pull/1739)


## 0.29.0 (2013-12-25)

[CocoaPods](https://github.com/CocoaPods/CocoaPods/compare/0.28.0...0.29.0)
• [CocoaPods-core](https://github.com/CocoaPods/Core/compare/0.28.0...0.29.0)
• [cocoapods-downloader](https://github.com/CocoaPods/cocoapods-downloader/compare/0.2.0...0.3.0)

For more details, see 📝 [CocoaPods 0.29](https://blog.cocoapods.org/CocoaPods-0.29/) on our blog.

###### Breaking

* The command `podfile_info` is now a plugin offered by CocoaPods.
  As a result, the command has been removed from CocoaPods.  
  [Joshua Kalpin](https://github.com/Kapin)
  [#1589](https://github.com/CocoaPods/CocoaPods/issues/1589)

* JSON has been adopted as the format to store specifications. As a result
  the `pod ipc spec` command returns a JSON representation and the YAML
  specifications are not supported anymore. JSON specifications adopt the
  `.podspec.json` extension.
  [Fabio Pelosin](https://github.com/fabiopelosin)
  [#1568](https://github.com/CocoaPods/CocoaPods/pull/1568)

###### Enhancements

* Introduced `pod try` the easiest way to test the example project of a pod.  
  [Fabio Pelosin](https://github.com/fabiopelosin)
  [#1568](https://github.com/CocoaPods/CocoaPods/pull/1568)

* Pod headers are now provided to the user target as a system
  header. This means that any warnings in a Pod's code will show
  under its target in Xcode's build navigator, and never under the
  user target.  
  [Swizzlr](https://github.com/swizzlr)
  [#1596](https://github.com/CocoaPods/CocoaPods/pull/1596)

* Support LZMA2 compressed tarballs in the downloader.  
  [Kyle Fuller](https://github.com/kylef)
  [cocoapods-downloader#5](https://github.com/CocoaPods/cocoapods-downloader/pull/5)

* Add Bazaar support for installing directly from a repo.  
  [Fred McCann](https://github.com/fmccann)
  [#1632](https://github.com/CocoaPods/CocoaPods/pull/1632)

* The `pod search <query>` command now supports regular expressions
  for the query parameter when searching using the option `--full`.  
  [Florian Hanke](https://github.com/floere)
  [#1643](https://github.com/CocoaPods/CocoaPods/pull/1643)

* Pod lib lint now accepts multiple podspecs in the same folder.  
  [kra Larivain/OpenTable](https://github.com/opentable)
  [#1635](https://github.com/CocoaPods/CocoaPods/pull/1635)

* The `pod push` command will now silently test the upcoming CocoaPods trunk
  service. The service is only tested when pushing to the master repo and the
  test doesn't affect the normal workflow.  
  [Fabio Pelosin](https://github.com/fabiopelosin)

* The `pod search <query>` command now supports searching on cocoapods.org
  when searching using the option `--web`. Options `--ios` and `--osx` are
  fully supported.
  [Florian Hanke](https://github.com/floere)
  [#1643](https://github.com/CocoaPods/CocoaPods/pull/1682)

* The `pod search <query>` command now supports multiword queries when using
  the `--web` option.
  [Florian Hanke](https://github.com/floere)
  [#1643](https://github.com/CocoaPods/CocoaPods/pull/1682)

###### Bug Fixes

* Fixed a bug which resulted in `pod lib lint` not being able to find the
  headers.  
  [Fabio Pelosin](https://github.com/fabiopelosin)
  [#1566](https://github.com/CocoaPods/CocoaPods/issues/1566)

* Fixed the developer frameworks search paths so that
  `$(SDKROOT)/Developer/Library/Frameworks` is used for iOS and
  `$(DEVELOPER_LIBRARY_DIR)/Frameworks` is used for OS X.  
  [Kevin Wales](https://github.com/kwales)
  [#1562](https://github.com/CocoaPods/CocoaPods/pull/1562)

* When updating the pod repos, repositories with unreachable remotes
  are now ignored. This fixes an issue with certain private repositories.  
  [Joshua Kalpin](https://github.com/Kapin)
  [#1595](https://github.com/CocoaPods/CocoaPods/pull/1595)
  [#1571](https://github.com/CocoaPods/CocoaPods/issues/1571)

* The linter will now display an error if a Pod's name contains whitespace.  
  [Joshua Kalpin](https://github.com/Kapin)
  [Core#39](https://github.com/CocoaPods/Core/pull/39)
  [#1610](https://github.com/CocoaPods/CocoaPods/issues/1610)

* Having the silent flag enabled in the config will no longer cause issues
  with `pod search`. In addition, the flag `--silent` is no longer supported
  for the command.  
  [Joshua Kalpin](https://github.com/Kapin)
  [#1627](https://github.com/CocoaPods/CocoaPods/pull/1627)

* The linter will now display an error if a framework ends with `.framework`
  (i.e. `QuartzCore.framework`).  
  [Joshua Kalpin](https://github.com/Kapin)
  [#1331](https://github.com/CocoaPods/CocoaPods/issues/1336)
  [Core#45](https://github.com/CocoaPods/Core/pull/45)

* The linter will now display an error if a library ends with `.a` or `.dylib`
  (i.e. `z.dylib`). It will also display an error if it begins with `lib`
  (i.e. `libxml`).  
  [Joshua Kalpin](https://github.com/Kapin)
  [Core#44](https://github.com/CocoaPods/Core/issues/44)

* The ARCHS build setting can come back as an array when more than one
  architecture is specified.  
  [Carson McDonald](https://github.com/carsonmcdonald)
  [#1628](https://github.com/CocoaPods/CocoaPods/issues/1628)

* Fixed all issues caused by `/tmp` being a symlink to `/private/tmp`.
  This affected mostly `pod lib lint`, causing it to fail when the
  Pod used `prefix_header_*` or when the pod headers imported headers
  using the namespaced syntax (e.g. `#import <MyPod/Header.h>`).  
  [kra Larivain/OpenTable](https://github.com/opentable)
  [#1514](https://github.com/CocoaPods/CocoaPods/pull/1514)

* Fixed an incorrect path being used in the example app Podfile generated by
  `pod lib create`.
  [Eloy Durán](https://github.com/alloy)
  [cocoapods-try#5](https://github.com/CocoaPods/cocoapods-try/issues/5)


## 0.28.0 (2013-11-14)

[CocoaPods](https://github.com/CocoaPods/CocoaPods/compare/0.27.1...0.28.0)
• [CocoaPods-core](https://github.com/CocoaPods/Core/compare/0.27.1...0.28.0)
• [CLAide](https://github.com/CocoaPods/CLAide/compare/0.3.2...0.4.0)

For more details, see 📝 [CocoaPods 0.28](https://blog.cocoapods.org/CocoaPods-0.28/) on our blog.

###### Enhancements

* CLAide now supports gem plugins. An example CocoaPods plugin can be found at
  [open\_pod\_bay](https://github.com/leshill/open_pod_bay).

  As of yet there are no promises made yet on the APIs, so try to fail as
  gracefully as possible in case a CocoaPods update breaks your usage. In these
  cases, also please let us know what you would need, so we can take this into
  account when we do finalize APIs.

  [Les Hill](https://github.com/leshill)
  [CLAide#1](https://github.com/CocoaPods/CLAide/pull/1)
  [#959](https://github.com/CocoaPods/CocoaPods/issues/959)

###### Bug Fixes

* Compiling `xcassets` with `actool` now uses `UNLOCALIZED_RESOURCES_FOLDER_PATH`
  instead of `PRODUCT_NAME.WRAPPER_EXTENSION` as output directory as it is more
  accurate and allows the project to overwrite `WRAPPER_NAME`.  
  [Marc Knaup](https://github.com/fluidsonic)
  [#1556](https://github.com/CocoaPods/CocoaPods/pull/1556)

* Added a condition to avoid compiling xcassets when `WRAPPER_EXTENSION`
  is undefined, as it would be in the case of static libraries. This prevents
  trying to copy the compiled files to a directory that does not exist.  
  [Noah McCann](https://github.com/nmccann)
  [#1521](https://github.com/CocoaPods/CocoaPods/pull/1521)

* Added additional condition to check if `actool` is available when compiling
  `xcassets`. This prevents build failures of Xcode 5 projects on Travis CI (or
  lower Xcode versions).  
  [Michal Konturek](https://github.com/michalkonturek)
  [#1511](https://github.com/CocoaPods/CocoaPods/pull/1511)

* Added a condition to properly handle universal or mac apps when compiling
  xcassets. This prevents build errors in the xcassets compilation stage
  particularly when using xctool to build.  
  [Ryan Marsh](https://github.com/ryanwmarsh)
  [#1594](https://github.com/CocoaPods/CocoaPods/pull/1594)

* Vendored Libraries now correctly affect whether a podspec is considered empty.  
  [Joshua Kalpin](https://github.com/Kapin)
  [Core#38](https://github.com/CocoaPods/Core/pull/38)

* Vendored Libraries and Vendored Frameworks now have their paths validated correctly.  
  [Joshua Kalpin](https://github.com/Kapin)
  [#1567](https://github.com/CocoaPods/CocoaPods/pull/1567)

* Gists are now correctly accepted with https.  
  [Joshua Kalpin](https://github.com/Kapin)
  [Core#38](https://github.com/CocoaPods/Core/pull/38)

* The `pod push` command is now more specific about the branch it pushes to.  
  [orta](http://orta.github.io)
  [#1561](https://github.com/CocoaPods/CocoaPods/pull/1561)

* Dtrace files are now properly left unflagged when installing, regardless of configuration.  
  [Swizzlr](https://github.com/swizzlr)
  [#1560](https://github.com/CocoaPods/CocoaPods/pull/1560)

* Users are now warned if their terminal encoding is not UTF-8. This fixes an issue
  with a small percentage of pod names that are incompatible with ASCII.  
  [Joshua Kalpin](https://github.com/Kapin)
  [#1570](https://github.com/CocoaPods/CocoaPods/pull/1570)


## 0.27.1 (2013-10-24)

[CocoaPods](https://github.com/CocoaPods/CocoaPods/compare/0.26.2...0.27.1)
• [cocoapods-core](https://github.com/CocoaPods/Core/compare/0.26.2...0.27.1)
• [Xcodeproj](https://github.com/CocoaPods/Xcodeproj/compare/0.13.0...0.14.0)

For more details, see 📝 [CocoaPods 0.27 and improved installation UX](https://blog.cocoapods.org/CocoaPods-0.27-and-improved-installation-UX/) on our blog.

###### Enhancements

* The xcodeproj gem now comes bundled with prebuilt binaries for the Ruby
  versions that come with OS X 10.8 and 10.9. Users now no longer need to
  install the Xcode Command Line Tools or deal with the Ruby C header location.  
  [Eloy Durán](https://github.com/alloy)
  [Xcodeproj#88](https://github.com/CocoaPods/Xcodeproj/issues/88)

* Targets passed to the `link_with` method of the Podfile DSL no longer need
  to be explicitly passed as an array. `link_with ['target1', 'target2']` can
  now be written as `link_with 'target1', 'target2'`.  
  [Adam Sharp](https://github.com/sharplet)
  [Core#30](https://github.com/CocoaPods/Core/pull/30)

* The copy resources script now compiles xcassets resources.  
  [Ulrik Damm](https://github.com/ulrikdamm)
  [#1427](https://github.com/CocoaPods/CocoaPods/pull/1427)

* `pod repo` now support a `remove ['repo_name']` command.  
  [Joshua Kalpin](https://github.com/Kapin)
  [#1493](https://github.com/CocoaPods/CocoaPods/issues/1493)
  [#1484](https://github.com/CocoaPods/CocoaPods/issues/1484)

###### Bug Fixes

* The architecture is now set in the build settings of the user build
  configurations.  
  [Fabio Pelosin](https://github.com/fabiopelosin)
  [#1450](https://github.com/CocoaPods/CocoaPods/issues/1462)
  [#1462](https://github.com/CocoaPods/CocoaPods/issues/1462)

* Fixed a crash related to CocoaPods being unable to resolve an unique build
  setting of an user target with custom build configurations.  
  [Fabio Pelosin](https://github.com/fabiopelosin)
  [#1462](https://github.com/CocoaPods/CocoaPods/issues/1462)
  [#1463](https://github.com/CocoaPods/CocoaPods/issues/1463)
  [#1457](https://github.com/CocoaPods/CocoaPods/issues/1457)

* Fixed a defect which prevented subspecs from being dependant on a pod with a
  name closely matching the name of one of the subspec's parents.  
  [Noah McCann](https://github.com/nmccann)
  [#29](https://github.com/CocoaPods/Core/pull/29)

* The developer dir relative to the SDK is not added anymore if testing
  frameworks are detected in OS X targets, as it doesn't exists, avoiding the
  presentation of the relative warning in Xcode.  
  [Fabio Pelosin](https://github.com/fabiopelosin)


## 0.26.2 (2013-10-09)

[CocoaPods](https://github.com/CocoaPods/CocoaPods/compare/0.26.1...0.26.2)
• [cocoapods-core](https://github.com/CocoaPods/Core/compare/0.26.1...0.26.2)
• [Xcodeproj](https://github.com/CocoaPods/Xcodeproj/compare/0.11.1...0.13.0)

###### Bug Fixes

* Fixed a crash which was causing a failure in `pod lib create` if the name of
  the Pod included spaces. As spaces are not supported now this is gracefully
  handled with an informative message.  
  [Kyle Fuller](https://github.com/kylef)
  [#1456](https://github.com/CocoaPods/CocoaPods/issues/1456)

* If an user target doesn't specify an architecture the value specified for the
  project is used in CocoaPods targets.  
  [Fabio Pelosin](https://github.com/fabiopelosin)
  [#1450](https://github.com/CocoaPods/CocoaPods/issues/1450)

* The Pods project now properly configures ARC on all build configurations.  
  [Fabio Pelosin](https://github.com/fabiopelosin)
  [#1454](https://github.com/CocoaPods/CocoaPods/issues/1454)


## 0.26.1 (2013-10-08)

[CocoaPods](https://github.com/CocoaPods/CocoaPods/compare/0.25.0...0.26.1)
• [cocoapods-core](https://github.com/CocoaPods/Core/compare/0.25.0...0.26.1)
• [Xcodeproj](https://github.com/CocoaPods/Xcodeproj/compare/0.11.1...0.12.0)

For more details, see 📝 [CocoaPods 0.26](https://blog.cocoapods.org/CocoaPods-0.26/) on our blog.

###### Enhancements

* CocoaPods now creates and hides the schemes of its targets after every
  installation. The schemes are not shared because the flag which keeps track
  whether they should be visible is a user only flag. The schemes are still
  present and to debug a single Pod it is possible to make its scheme visible
  in the Schemes manager of Xcode. This is rarely needed though because the
  user targets trigger the compilation of the Pod targets.  
  [Fabio Pelosin](https://github.com/fabiopelosin)
  [#1185](https://github.com/CocoaPods/CocoaPods/pull/1185)

* Installations which don't integrate a user target (lint subcommands and
  `--no-integrate` option) now set the architecture of OS X Pod targets to
  `$(ARCHS_STANDARD_64_BIT)` (Xcode 4 default value for new targets). This
  fixes lint issues with Xcode 4.  
  [Fabio Pelosin](https://github.com/fabiopelosin)
  [#1185](https://github.com/CocoaPods/CocoaPods/pull/1185)

* Further improvements to the organization of the Pods project  

  - The project is now is sorted by name with groups at the bottom.
  - Source files are now stored in the root group of the spec, subspecs are not
    stored in a `Subspec` group anymore and the products of the Pods all are
    stored in the products group of the project.
  - The frameworks are referenced relative to the Developer directory and
    namespaced per platform.

  [Fabio Pelosin](https://github.com/fabiopelosin)
  [#1389](https://github.com/CocoaPods/CocoaPods/pull/1389)
  [#1420](https://github.com/CocoaPods/CocoaPods/pull/1420)

* Added the `documentation_url` DSL attribute to the specifications.  
  [Fabio Pelosin](https://github.com/fabiopelosin)
  [#1273](https://github.com/CocoaPods/CocoaPods/pull/1273)

###### Bug Fixes

* The search paths of vendored frameworks and libraries now are always
  specified relatively.  
  [Fabio Pelosin](https://github.com/fabiopelosin)
  [#1405](https://github.com/CocoaPods/CocoaPods/pull/1405)

* Fix an issue where CocoaPods would fail to work when used with an older
  version of the Active Support gem. This fix raises the dependency version to
  the earliest compatible version of Active Support.  
  [Kyle Fuller](https://github.com/kylef)
  [#1407](https://github.com/CocoaPods/CocoaPods/issues/1407)

* CocoaPods will not attempt to load anymore all the version of a specification
  preventing crashes if those are incompatible.  
  [Fabio Pelosin](https://github.com/fabiopelosin)
  [#1272](https://github.com/CocoaPods/CocoaPods/pull/1272)


## 0.25.0 (2013-09-20)

[CocoaPods](https://github.com/CocoaPods/CocoaPods/compare/0.24.0...0.25.0)
• [cocoapods-core](https://github.com/CocoaPods/Core/compare/0.24.0...0.25.0)
• [Xcodeproj](https://github.com/CocoaPods/Xcodeproj/compare/0.10.1...0.11.0)

###### Enhancements

* Added support for Xcode 5.

  The generated Pods Xcode project is now compatible with `arm64` projects and
  is updated to use Xcode 5’s default settings removing all warnings.

  **NOTE to users migrating projects from Xcode 4, or are still using Xcode 4:**
  1. The Pods Xcode project now sets the `ONLY_ACTIVE_ARCH` build setting to
     `YES` in the `Debug` configuration. You _will_ have to set the same on your
     project/target, otherwise the build _will_ fail.
  2. Ensure your project/target has an `ARCHS` value set, otherwise the build
     _will_ fail.
  3. When building a **iOS** project from the command-line, with the `xcodebuild`
     tool that comes with Xcode 4, you’ll need to completely disable this setting
     by appending to your build command: `ONLY_ACTIVE_ARCH=NO`.

  [#1352](https://github.com/CocoaPods/CocoaPods/pull/1352)

* Speed up project generation in `pod install` and `pod update`.

* The pre and post install hooks that have been deprecated now include the name
  and version of the spec that’s using them.

###### Bug Fixes

* Only create a single resource bundle for all targets. Prior to this change a
  resource bundle included into multiple targets within the project would create
  duplicately named targets in the Pods Xcode project, causing duplicately named
  Schemes to be created on each invocation of `pod install`. All targets that
  reference a given resource bundle now have dependencies on a single common
  target.

  [Blake Watters](https://github.com/blakewatters)
  [#1338](https://github.com/CocoaPods/CocoaPods/issues/1338)

* Solved outstanding issues with CocoaPods resource bundles and Archive builds:
  1. The rsync task copies symlinks into the App Bundle, producing an invalid
     app. This change add `--copy-links` to the rsync invocation to ensure the
     target files are copied rather than the symlink.
  2. The Copy Resources script uses `TARGET_BUILD_DIR` which points to the App
     Archiving folder during an Archive action. Switching to
     `BUILT_PRODUCTS_DIR` instead ensures that the path is correct for all
     actions and configurations.

  [Blake Watters](https://github.com/blakewatters)
  [#1309](https://github.com/CocoaPods/CocoaPods/issues/1309)
  [#1329](https://github.com/CocoaPods/CocoaPods/issues/1329)

* Ensure resource bundles are copied to installation location on install actions
  [Chris Gummer](https://github.com/chrisgummer)
  [#1364](https://github.com/CocoaPods/CocoaPods/issues/1364)

* Various bugfixes in Xcodeproj, refer to its [CHANGELOG](https://github.com/CocoaPods/Xcodeproj/blob/0.11.0/CHANGELOG.md)
  for details.


## 0.24.0 (2013-09-04)

[CocoaPods](https://github.com/CocoaPods/CocoaPods/compare/0.23.0...0.24.0)
• [cocoapods-core](https://github.com/CocoaPods/Core/compare/0.23.0...0.24.0)
• [Xcodeproj](https://github.com/CocoaPods/Xcodeproj/compare/0.8.1...0.9.0)
• [cocoapods-downloader](https://github.com/CocoaPods/cocoapods-downloader/compare/0.1.1...0.2.0)

###### Enhancements

* Added `pod init` command which generates a Podfile according to the
  targets of the project stored in the working directory and to the templates
  stored in the `~/.cocoapods/templates` folder. Two templates are supported:
    - the `Podfile.default` template for regular targets.
    - and the `Podfile.test` template for test targets.
  [Ian Ynda-Hummel](https://github.com/ianyh)
  [#1106](https://github.com/CocoaPods/CocoaPods/issues/1106)
  [#1045](https://github.com/CocoaPods/CocoaPods/issues/1045)

* CocoaPods will now leverage the [xcproj](https://github.com/0xced/xcproj)
  command line tool if available in the path of the user to touch saved
  projects. This will result in projects being serialized in the exact format
  used by Xcode eliminating merge conflicts and other related issues. To learn
  more about how to install xcproj see its
  [readme](https://github.com/0xced/xcproj).
  [Cédric Luthi](https://github.com/0xced)
  [#1275](https://github.com/CocoaPods/CocoaPods/issues/1275)

* Rationalized and cleaned up Pods project group structure and path specification.

* Create all necessary build configurations for *Pods.xcodeproj* at the project level. If the user’s project has more than just *Debug* and *Release* build configurations, they may be explicitly specified in the Podfile:  
`xcodeproj 'MyApp', 'App Store' => :release, 'Debug' => :debug, 'Release' => :release`  
  If build configurations aren’t specified in the Podfile then they will be automatically picked from the user’s project in *Release* mode.  
  These changes will ensure that the `libPods.a` static library is not stripped for all configurations, as explained in [#1217](https://github.com/CocoaPods/CocoaPods/pull/1217).  
  [Cédric Luthi](https://github.com/0xced)  
  [#1294](https://github.com/CocoaPods/CocoaPods/issues/1294)

* Added basic support for Bazaar repositories.  
  [Fred McCann](https://github.com/fmccann)  
  [cocoapods-downloader#4](https://github.com/CocoaPods/cocoapods-downloader/pull/4)

###### Bug Fixes

* Fixed crash in `pod spec cat`.

* Use the `TARGET_BUILD_DIR` environment variable for installing resource bundles.  
  [Cédric Luthi](https://github.com/0xced)  
  [#1268](https://github.com/CocoaPods/CocoaPods/issues/1268)  

* CoreData versioned models are now properly handled respecting the contents of
  the `.xccurrentversion` file.  
  [Ashton-W](https://github.com/Ashton-W)  
  [#1288](https://github.com/CocoaPods/CocoaPods/issues/1288),
  [Xcodeproj#83](https://github.com/CocoaPods/Xcodeproj/pull/83)  

* OS X frameworks are now copied to the Resources folder using rsync to
  properly overwrite existing files.  
  [Nikolaj Schumacher](https://github.com/nschum)  
  [#1063](https://github.com/CocoaPods/CocoaPods/issues/1063)

* User defined build configurations are now added to the resource bundle
  targets.  
  [#1309](https://github.com/CocoaPods/CocoaPods/issues/1309)


## 0.23.0 (2013-08-08)


## 0.23.0.rc1 (2013-08-02)

[CocoaPods](https://github.com/CocoaPods/CocoaPods/compare/0.22.3...0.23.0.rc1)
• [cocoapods-core](https://github.com/CocoaPods/Core/compare/0.22.3...0.23.0.rc1)
• [Xcodeproj](https://github.com/CocoaPods/Xcodeproj/compare/0.8.1...0.9.0)
• [cocoapods-downloader](https://github.com/CocoaPods/cocoapods-downloader/compare/0.1.1...0.1.2)

###### Enhancements

* Added `prepare_command` attribute to Specification DSL. The prepare command
  will replace the `pre_install` hook. The `post_install` hook has also been
  deprecated.
  [#1247](https://github.com/CocoaPods/CocoaPods/issues/1247)

  The reason we provided Ruby hooks at first, was because we wanted to offer
  the option to make any required configuration possible. By now, however, we
  have a pretty good idea of the use-cases and are therefore locking down the
  freedom that was once available. In turn, we’re adding attributes that can
  replace the most common use-cases. _(See the enhancements directly following
  this entry for more info)._

  The second reason we need to lock this down is because this is the last
  remaining obstacle to fully serialize specifications, which we need in order
  to move to a ‘spec push’ web-service in the future.

* Added `resource_bundles` attribute to the Specification DSL.  
  [#743](https://github.com/CocoaPods/CocoaPods/issues/743)
  [#1186](https://github.com/CocoaPods/CocoaPods/issues/1186)

* Added `vendored_frameworks` attribute to the Specification DSL.  
  [#809](https://github.com/CocoaPods/CocoaPods/issues/809)
  [#1075](https://github.com/CocoaPods/CocoaPods/issues/1075)

* Added `vendored_libraries` attribute to the Specification DSL.  
  [#809](https://github.com/CocoaPods/CocoaPods/issues/809)
  [#1075](https://github.com/CocoaPods/CocoaPods/issues/1075)

* Restructured `.cocoapods` folder to contain repos in a subdirectory.  
  [Ian Ynda-Hummel](https://github.com/ianyh)
  [#1150](https://github.com/CocoaPods/CocoaPods/issues/1150)  

* Improved `pod spec create` template.  
  [#1223](https://github.com/CocoaPods/CocoaPods/issues/1223)

* Added copy&paste-friendly dependency to `pod search`.  
  [#1073](https://github.com/CocoaPods/CocoaPods/issues/1073)

* Improved performance of the installation of Pods with git
  sources which specify a tag.  
  [#1077](https://github.com/CocoaPods/CocoaPods/issues/1077)

* Core Data `xcdatamodeld` files are now properly referenced from the Pods
  project.  
  [#1155](https://github.com/CocoaPods/CocoaPods/issues/1155)

* Removed punctuation check from the specification validations.  
  [#1242](https://github.com/CocoaPods/CocoaPods/issues/1242)

* Deprecated the `documentation` attribute of the Specification DSL.  
  [Core#20](https://github.com/CocoaPods/Core/issues/20)

###### Bug Fixes

* Fix copy resource script issue related to filenames with spaces.  
  [Denis Hennessy](https://github.com/dhennessy)
  [#1231](https://github.com/CocoaPods/CocoaPods/issues/1231)  



## 0.22.3 (2013-07-23)

[CocoaPods](https://github.com/CocoaPods/CocoaPods/compare/0.22.2...0.22.3)

###### Enhancements

* Add support for .xcdatamodel resource files (in addition to .xcdatamodeld).
  [#1201](https://github.com/CocoaPods/CocoaPods/pull/1201)

###### Bug Fixes

* Always exlude `USE_HEADERMAP` from the user’s project.
  [#1216](https://github.com/CocoaPods/CocoaPods/issues/1216)

* Use correct template repo when using the `pod lib create` command.
  [#1214](https://github.com/CocoaPods/CocoaPods/issues/1214)

* Fixed issue with `pod push` failing when the podspec is unchanged. It will now
  report `[No change] ExamplePod (0.1.0)` and continue to push other podspecs if
  they exist. [#1199](https://github.com/CocoaPods/CocoaPods/pull/1199)

* Set STRIP_INSTALLED_PRODUCT = NO in the generated Pods project. This allows
  Xcode to include symbols from CocoaPods in dSYMs during Archive builds.
  [#1217](https://github.com/CocoaPods/CocoaPods/pull/1217)

* Ensure the resource script doesn’t fail due to the resources list file not
  existing when trying to delete it.
  [#1198](https://github.com/CocoaPods/CocoaPods/pull/1198)

* Fix handling of spaces in paths when compiling xcdatamodel(d) files.
  [#1201](https://github.com/CocoaPods/CocoaPods/pull/1201)



## 0.22.2 (2013-07-11)

[CocoaPods](https://github.com/CocoaPods/CocoaPods/compare/0.22.1...0.22.2)
• [cocoapods-core](https://github.com/CocoaPods/Core/compare/0.22.1...0.22.2)
• [Xcodeproj](https://github.com/CocoaPods/Xcodeproj/compare/0.8.0...0.8.1)

###### Enhancements

* The build settings of the Pods project and of its target have been updated to
  be in line with the new defaults of the future versions of Xcode.

###### Bug fixes

* Specifications defining build setting with the `[*]` syntax are now properly
  handled.
  [#1171](https://github.com/CocoaPods/CocoaPods/issues/1171)

* The name of the files references are now properly set fixing a minor
  regression introduced by CocoaPods 0.22.1 and matching more closely Xcode
  behaviour.

* The validator now builds the Pods target instead of the first target actually
  performing the validation.

* Build settings defined through the `xcconfig` attribute of a `podspec` are now
  stripped of duplicate values when merged in an aggregate target.
  [#1189](https://github.com/CocoaPods/CocoaPods/issues/1189)


## 0.22.1 (2013-07-03)

[CocoaPods](https://github.com/CocoaPods/CocoaPods/compare/0.22.0...0.22.1)
• [cocoapods-core](https://github.com/CocoaPods/Core/compare/0.22.0...0.22.1)

###### Bug fixes

* Fixed a crash related to target dependencies and subspecs.
  [#1168](https://github.com/CocoaPods/CocoaPods/issues/1168)


## 0.22.0 (2013-07-03)

[CocoaPods](https://github.com/CocoaPods/CocoaPods/compare/0.21.0...0.22.0)
• [cocoapods-core](https://github.com/CocoaPods/Core/compare/0.21.0...0.22.0)
• [Xcodeproj](https://github.com/CocoaPods/Xcodeproj/compare/0.7.1...0.8.0)

###### Enhancements

* Added the `pod lib create` subcommand which allows to create a new Pod
  adhering to the best practices. The template is still a bit primitive
  and we encourage users to provide feedback by submitting patches and issues
  to https://github.com/CocoaPods/CocoaPods.
  [#850](https://github.com/CocoaPods/CocoaPods/issues/850)

* Added the `pod lib lint` subcommand which allows to lint the Pod stored
  in the working directory (a pod spec in the root is needed). This subcommand
  is equivalent to the deprecated `pod spec lint --local`.
  [#850](https://github.com/CocoaPods/CocoaPods/issues/850)

* The dependencies of the targets of the Pods project are now made explicit.
  [#1165](https://github.com/CocoaPods/CocoaPods/issues/1165)

* The size of the cache used for the git repos is now configurable. For more
  details see
  https://github.com/CocoaPods/CocoaPods/blob/master/lib/cocoapods/config.rb#L7-L25
  [#1159](https://github.com/CocoaPods/CocoaPods/issues/1159)

* The copy resources shell script now aborts if any error occurs.
  [#1098](https://github.com/CocoaPods/CocoaPods/issues/1098)

* The output of shell script build phases no longer includes environment
  variables to reduce noise.
  [#1122](https://github.com/CocoaPods/CocoaPods/issues/1122)

* CocoaPods no longer sets the deprecated `ALWAYS_SEARCH_USER_PATHS` build
  setting.

###### Bug fixes

* Pods whose head state changes now are correctly detected and reinstalled.
  [#1160](https://github.com/CocoaPods/CocoaPods/issues/1160)

* Fixed the library reppresentation of the hooks which caused issues with the
  `#copy_resources_script_path` method.
  [#1157](https://github.com/CocoaPods/CocoaPods/issues/1157)

* Frameworks symlinks are not properly preserved by the copy resources script.
  Thanks to Thomas Dohmke (ashtom) for the fix.
  [#1063](https://github.com/CocoaPods/CocoaPods/issues/1063)

## 0.21.0 (2013-07-01)

[CocoaPods](https://github.com/CocoaPods/CocoaPods/compare/0.21.0.rc1...0.21.0)
• [cocoapods-core](https://github.com/CocoaPods/Core/compare/0.21.0.rc1...0.21.0)
• [Xcodeproj](https://github.com/CocoaPods/Xcodeproj/compare/0.7.0...0.7.1)

###### Bug fixes

* Fixed a linter issue related to the dedicated targets change.
  [#1130](https://github.com/CocoaPods/CocoaPods/issues/1130)

* Fixed xcconfig issues related to Pods including a dot in the name.
  [#1152](https://github.com/CocoaPods/CocoaPods/issues/1152)


## 0.21.0.rc1 (2013-06-18)

[CocoaPods](https://github.com/CocoaPods/CocoaPods/compare/0.20.2...0.21.0.rc1)
• [cocoapods-core](https://github.com/CocoaPods/Core/compare/0.20.2...0.21.0.rc1)
• [Xcodeproj](https://github.com/CocoaPods/Xcodeproj/compare/0.6.0...0.7.0)

###### Enhancements

* Pods are now built in dedicated targets. This enhancement isolates the build
  environment of each Pod from other ones eliminating pollution issues. It also
  introduces an important architectural improvement which lays the foundation
  for the upcoming CocoaPods features. Stay tuned! This feature has been
  implemented by [Jeremy Slater](https://github.com/jasl8r).
  [#1011](https://github.com/CocoaPods/CocoaPods/issues/1011)
  [#983](https://github.com/CocoaPods/CocoaPods/issues/983)
  [#841](https://github.com/CocoaPods/CocoaPods/issues/841)

* Reduced external dependencies and deprecation of Rake::FileList.
  [#1080](https://github.com/CocoaPods/CocoaPods/issues/1080)

###### Bug fixes

* Fixed crash due to Podfile.lock containing multiple version requirements for
  a Pod. [#1076](https://github.com/CocoaPods/CocoaPods/issues/1076)

* Fixed a build error due to the copy resources script using the same temporary
  file for multiple targets.
  [#1099](https://github.com/CocoaPods/CocoaPods/issues/1099)

## 0.20.2 (2013-05-26)

[CocoaPods](https://github.com/CocoaPods/CocoaPods/compare/0.20.1...0.20.2)

###### Bug fixes

* Ensure that, in a sandbox-pod env, RubyGems loads the CocoaPods gem on system
  Ruby (1.8.7).
  [#939](https://github.com/CocoaPods/CocoaPods/issues/939#issuecomment-18396063)
* Allow sandbox-pod to execute any tool inside the Xcode.app bundle.
* Allow sandbox-pod to execute any tool inside a rbenv prefix.

## 0.20.1 (2013-05-23)

[CocoaPods](https://github.com/CocoaPods/CocoaPods/compare/0.20.0...0.20.1)
• [CLAide](https://github.com/CocoaPods/CLAide/compare/0.3.0...0.3.2)

###### Bug fixes

* Made sandbox-pod executable visible as it wasn't correctly configured in the
  gemspec.
* Made sandbox-pod executable actually work when installed as a gem. (In which
  case every executable is wrapped in a wrapper bin script and the DATA constant
  can no longer be used.)
* Required CLAide 0.3.2 as 0.3.0 didn't include all the files in the gemspec
  and 0.3.1 was not correctly processed by RubyGems.

## 0.20.0 (2013-05-23)

[CocoaPods](https://github.com/CocoaPods/CocoaPods/compare/0.19.1...0.20.0)
• [cocoapods-core](https://github.com/CocoaPods/Core/compare/0.19.1...0.20.0)
• [cocoapods-downloader](https://github.com/CocoaPods/CLAide/compare/0.1.0...0.1.1)
• [Xcodeproj](https://github.com/CocoaPods/Xcodeproj/compare/0.5.5...0.6.0)
• [CLAide](https://github.com/CocoaPods/CLAide/compare/0.2.0...0.3.0)

###### Enhancements

* Introduces an experimental sandbox feature.
  [#939](https://github.com/CocoaPods/CocoaPods/issues/939)

  Let’s face it, even though we have a great community that spends an amazing
  amount of time on curating the specifications, the internet can be a hostile
  place and the community is growing too large to take a naive approach any
  longer.

  As such, we have started leveraging OS X’s sandbox facilities to disallow
  unsanctioned operations. This is still very experimental and therefore has to
  be used explicitely, for now, but that does **not** mean we don’t want you to
  start using it and **report issues**.

  To use the sandbox, simply use the `sandbox-pod` command instead. E.g.:

        $ sandbox-pod install

  In case of issues, be sure to check `/var/log/system.log` for ‘deny’ messages.
  For instance, here’s an example where the sandbox denies read access to `/`:

        May 16 00:23:35 Khaos kernel[0]: Sandbox: ruby(98430) deny file-read-data /

  **NOTE**: _The above example is actually one that we know of. We’re not sure
  yet which process causes this, but there shouldn’t be a need for any process
  to read data from the root path anyways._

  **NOTE 2**: _At the moment the sandbox is not compatible with the `:path` option
  when referencing Pods that are not stored within the directory of the Podfile._

* The naked `pod` command now defaults to `pod install`.
  [#958](https://github.com/CocoaPods/CocoaPods/issues/958)

* CocoaPods will look for the Podfile in the ancestors paths if one is
  not available in the working directory.
  [#940](https://github.com/CocoaPods/CocoaPods/issues/940)

* Documentation generation has been removed from CocoaPods as it graduated
  to CocoaDocs. This decision was taken because CocoaDocs is a much better
  solution which doesn't clutter Xcode's docsets while still allowing
  access to the docsets with Xcode and with Dash. Removing this feature
  keeps the installer leaner and easier to develop and paves the way for the
  upcoming sandbox. Private pods can use pre install hook to generate the
  documentation. If there will be enough demand this feature might be
  reintegrated as plugin (see
  [#1037](https://github.com/CocoaPods/CocoaPods/issues/1037)).

* Improved performance of the copy resources script and thus build time of
  the integrated targets. Contribution by [@onato](https://github.com/onato)
  [#1050](https://github.com/CocoaPods/CocoaPods/issues/1050).

* The changelog for the current version is printed after CocoaPods is
  installed/updated.
  [#853](https://github.com/CocoaPods/CocoaPods/issues/853).


###### Bug fixes

* Inheriting `inhibit_warnings` per pod is now working
  [#1032](https://github.com/CocoaPods/CocoaPods/issues/1032)
* Fix copy resources script for iOS < 6 and OS X < 10.8 by removing the
  `--reference-external-strings-file`
  flag. [#1030](https://github.com/CocoaPods/CocoaPods/pull/1030)
* Fixed issues with the `:head` option of the Podfile.
  [#1046](https://github.com/CocoaPods/CocoaPods/issues/1046)
  [#1039](https://github.com/CocoaPods/CocoaPods/issues/1039)

## 0.19.1 (2013-04-30)

[CocoaPods](https://github.com/CocoaPods/CocoaPods/compare/0.19.0...0.19.1)
• [cocoapods-core](https://github.com/CocoaPods/Core/compare/0.19.0...0.19.1)

###### Bug fixes

* Project-level preprocessor macros are not overwritten anymore.
  [#903](https://github.com/CocoaPods/CocoaPods/issues/903)
* A Unique hash instances for the build settings of the Pods target is now
  created resolving interferences in the hooks.
  [#1014](https://github.com/CocoaPods/CocoaPods/issues/1014)

## 0.19.0 (2013-04-30)

[CocoaPods](https://github.com/CocoaPods/CocoaPods/compare/0.18.1...0.19.0)
• [cocoapods-core](https://github.com/CocoaPods/Core/compare/0.18.1...0.19.0)

###### Enhancements

* Compile time introspection. Macro definitions which allow to inspect the
  installed Pods and their version have been introduced in the build
  environment of the Pod libraries
  ([example](https://gist.github.com/fabiopelosin/5348551)).
* CocoaPods now defines the `COCOAPODS=1` macro in the Pod and the Client
  targets. This is useful for libraries which conditionally expose interfaces.
  [#903](https://github.com/CocoaPods/CocoaPods/issues/903)
* Added support for the `private_header_files` attribute of the Specification
  DSL.
  [#998](https://github.com/CocoaPods/CocoaPods/issues/998)
* CocoaPods now defines the deployment target of the Pods project computed as
  the minimum deployment target of the Pods libraries.
  [#556](https://github.com/CocoaPods/CocoaPods/issues/556)
* Added `pod podfile-info` command. Shows list of used Pods and their info
  in a project or supplied Podfile.
  Options: `--all` - with dependencies. `--md` - in Markdown.
  [#855](https://github.com/CocoaPods/CocoaPods/issues/855)
* Added `pod help` command. You can still use the old format
  with --help flag.
  [#957](https://github.com/CocoaPods/CocoaPods/pull/957)
* Restored support for Podfiles named `CocoaPods.podfile`. Moreover, the
  experimental YAML format of the Podfile now is associated with files named
  `CocoaPods.podfile.yaml`.
  [#1004](https://github.com/CocoaPods/CocoaPods/pull/1004)

###### Deprecations

* The `:local` flag in Podfile has been renamed to `:path` and the old syntax
  has been deprecated.
  [#971](https://github.com/CocoaPods/CocoaPods/issues/971)

###### Bug fixes

* Fixed issue related to `pod outdated` and external sources.
  [#954](https://github.com/CocoaPods/CocoaPods/issues/954)
* Fixed issue with .svn folders in copy resources script.
  [#972](https://github.com/CocoaPods/CocoaPods/issues/972)

## 0.18.1 (2013-04-10)

[CocoaPods](https://github.com/CocoaPods/CocoaPods/compare/0.18.0...0.18.1)
• [cocoapods-core](https://github.com/CocoaPods/Core/compare/0.18.0...0.18.)

###### Bug fixes

* Fixed a bug introduced in 0.18 which cause compilation issue due to the
  quoting of the inherited value in the xcconfigs.
  [#956](https://github.com/CocoaPods/CocoaPods/issues/956)
* Robustness against user targets including build files with missing file
  references.
  [#938](https://github.com/CocoaPods/CocoaPods/issues/938)
* Partially fixed slow performance from the command line
  [#919](https://github.com/CocoaPods/CocoaPods/issues/919)


## 0.18.0 (2013-04-08)

[CocoaPods](https://github.com/CocoaPods/CocoaPods/compare/0.17.2...0.18.0)
• [cocoapods-core](https://github.com/CocoaPods/Core/compare/0.17.2...0.18.0)
• [Xcodeproj](https://github.com/CocoaPods/Xcodeproj/compare/0.5.2...0.5.5)

###### Enhancements

* Added the ability to inhibit warnings per pod.
  Just pass `:inhibit_warnings => true` inline.
  This feature has been implemented by Marin Usalj (@mneorr).
  [#10](https://github.com/CocoaPods/Core/pull/10)
  [#934](https://github.com/CocoaPods/CocoaPods/pull/934)
* Inhibiting warnings will also suppress the warnings of the static analyzer.
* A new build phase has been added to check that your
  installation is in sync with the `Podfile.lock` and fail the build otherwise.
  The new build phase will not be added automatically to targets already
  integrated with CocoaPods, for integrating targets manually see [this
  comment](https://github.com/CocoaPods/CocoaPods/pull/946#issuecomment-16042419).
  This feature has been implemented by Ullrich Schäfer (@stigi).
  [#946](https://github.com/CocoaPods/CocoaPods/pull/946)
* The `pod search` commands now accepts the `--ios` and the `--osx` arguments
  to filter the results by platform.
  [#625](https://github.com/CocoaPods/CocoaPods/issues/625)
* The developer frameworks are automatically added if `SenTestingKit` is
  detected. There is no need to specify them in specifications anymore.
  [#771](https://github.com/CocoaPods/CocoaPods/issues/771)
* The `--no-update` argument of the `install`, `update`, `outdated` subcommands
  has been renamed to `--no-repo-update`.
  [#913](https://github.com/CocoaPods/CocoaPods/issues/913)

###### Bug fixes

* Improved handling for Xcode projects containing non ASCII characters.
  Special thanks to Cédric Luthi (@0xced), Vincent Isambart (@vincentisambart),
  and Manfred Stienstra (@Manfred) for helping to develop the workaround.
  [#926](https://github.com/CocoaPods/CocoaPods/issues/926)
* Corrected improper configuration of the PODS_ROOT xcconfig variable in
  non-integrating installations.
  [#918](https://github.com/CocoaPods/CocoaPods/issues/918)
* Improved support for pre-release versions using dashes.
  [#935](https://github.com/CocoaPods/CocoaPods/issues/935)
* Documentation sets are now namespaced by pod solving improper attribution.
  [#659](https://github.com/CocoaPods/CocoaPods/issues/659)


## 0.17.2 (2013-04-03)

[CocoaPods](https://github.com/CocoaPods/CocoaPods/compare/0.17.1...0.17.2)
• [cocoapods-core](https://github.com/CocoaPods/Core/compare/0.17.1...0.17.2)

###### Bug fixes

* Fix crash related to the specification of the workspace as a relative path.
  [#920](https://github.com/CocoaPods/CocoaPods/issues/920)
* Fix an issue related to the `podspec` dsl directive of the Podfile for
  specifications with internal dependencies.
  [#928](https://github.com/CocoaPods/CocoaPods/issues/928)
* Fix crash related to search from the command line.
  [#929](https://github.com/CocoaPods/CocoaPods/issues/929)

###### Ancillary enhancements

* Enabled the FileList deprecation warning in the Linter.
* CocoaPods will raise if versions requirements are specified for dependencies
  with external sources.
* The exclude patterns now handle folders automatically.


## 0.17.1 (2013-03-30)

[CocoaPods](https://github.com/CocoaPods/CocoaPods/compare/0.17.0...0.17.1)
• [cocoapods-core](https://github.com/CocoaPods/Core/compare/0.17.0...0.17.1)

###### Bug fixes

* Always create the CACHE_ROOT directory when performing a search.
  [#917](https://github.com/CocoaPods/CocoaPods/issues/917)

## 0.17.0 (2013-03-29)

[CocoaPods](https://github.com/CocoaPods/CocoaPods/compare/0.17.0.rc7...0.17.0)
• [cocoapods-core](https://github.com/CocoaPods/Core/compare/0.17.0.rc7...0.17.0)

#### GM

###### Bug fixes

* Don’t break when specifying doc options, but not appledoc ones.
  [#906](https://github.com/CocoaPods/CocoaPods/issues/906)
* Sort resolved specifications.
  [#907](https://github.com/CocoaPods/CocoaPods/issues/907)
* Subspecs do not need to include HEAD information.
  [#905](https://github.com/CocoaPods/CocoaPods/issues/905)

###### Ancillary enhancements

* Allow the analyzer to do its work without updating sources.
  [motion-cocoapods#50](https://github.com/HipByte/motion-cocoapods/pull/50)

#### rc7

[CocoaPods](https://github.com/CocoaPods/CocoaPods/compare/0.17.0.rc6...0.17.0.rc7)
• [cocoapods-core](https://github.com/CocoaPods/Core/compare/0.17.0.rc6...0.17.0.rc7)

###### Bug fixes

- Fixed an issue which lead to the missing declaration of the plural directives
  of the Specification DSL.
  [#816](https://github.com/CocoaPods/CocoaPods/issues/816)
- The resolver now respects the order of specification of the target
  definitions.
- Restore usage of cache file to store a cache for expensive stats.
- Moved declaration of `Pod::FileList` to CocoaPods-core.

###### Ancillary enhancements

- Fine tuned the Specification linter and the health reporter of repositories.
- Search results are sorted.

#### rc6

[CocoaPods](https://github.com/CocoaPods/CocoaPods/compare/0.17.0.rc5...0.17.0.rc6)
• [cocoapods-core](https://github.com/CocoaPods/Core/compare/0.17.0.rc5...0.17.0.rc6)

###### Bug fixes

- CocoaPods updates the repositories by default.
  [#872](https://github.com/CocoaPods/CocoaPods/issues/872)
- Fixed a crash which was present when the Podfile specifies a workspace.
  [#871](https://github.com/CocoaPods/CocoaPods/issues/871)
- Fix for a bug which lead to a broken installation in paths containing
  brackets and other glob metacharacters.
  [#862](https://github.com/CocoaPods/CocoaPods/issues/862)
- Fix for a bug related to the case of the paths which lead to clean all files
  in the directories of the Pods.


###### Ancillary enhancements

- CocoaPods now maintains a search index which is updated incrementally instead
  of analyzing all the specs every time. The search index can be updated
  manually with the `pod ipc update-search-index` command.
- Enhancements to the `pod repo lint` command.
- CocoaPods will not create anymore the pre commit hook in the master repo
  during setup. If already created it is possible remove it deleting the
  `~/.cocoapods/master/.git/hooks/pre-commit` path.
- Improved support for linting and validating specs repo.

#### rc5

[CocoaPods](https://github.com/CocoaPods/CocoaPods/compare/0.17.0.rc4...0.17.0.rc5)
• [cocoapods-core](https://github.com/CocoaPods/Core/compare/0.17.0.rc4...0.17.0.rc5)

###### Bug fixes

- The `--no-clean` argument is not ignored anymore by the installer.
- Proper handling of file patterns ending with a slash.
- More user errors are raised as an informative.

#### rc4

[CocoaPods](https://github.com/CocoaPods/CocoaPods/compare/0.17.0.rc3...0.17.0.rc4)

###### Bug fixes

- Restored compatibility with `Podfile::TargetDefinition#copy_resources_script_name`
  in the Podfile hooks.
- Updated copy resources script so that it will use base internationalization
  [#846](https://github.com/CocoaPods/CocoaPods/issues/846)
- Robustness against an empty configuration file.
- Fixed a crash with `pod push`
  [#848](https://github.com/CocoaPods/CocoaPods/issues/848)
- Fixed an issue which lead to the creation of a Pods project which would
  crash Xcode.
  [#854](https://github.com/CocoaPods/CocoaPods/issues/854)
- Fixed a crash related to a `PBXVariantGroup` present in the frameworks build
  phase of client targets.
  [#859](https://github.com/CocoaPods/CocoaPods/issues/859)


###### Ancillary enhancements

- The `podspec` option of the `pod` directive of the Podfile DSL now accepts
  folders.

#### rc3

[CocoaPods](https://github.com/CocoaPods/CocoaPods/compare/0.17.0.rc2...0.17.0.rc3
• [Xcodeproj](https://github.com/CocoaPods/Xcodeproj/compare/0.5.0...0.5.1))

###### Bug fixes

- CocoaPods will not crash anymore if the license file indicated on the spec
  doesn't exits.
- Pre install hooks are called before the Pods are cleaned.
- Fixed and issue which prevent the inclusion of OTHER_CFLAGS and
  OTHER_CPLUSPLUSFLAGS  in the release builds of the Pods project.
- Fixed `pod lint --local`
- Fixed the `--allow-warnings` of `pod push`
  [#835](https://github.com/CocoaPods/CocoaPods/issues/835)
- Added `copy_resources_script_name` to the library representation used in the
  hooks.
  [#837](https://github.com/CocoaPods/CocoaPods/issues/837)

###### Ancillary enhancements

- General improvements to `pod ipc`.
- Added `pod ipc repl` subcommand.

#### rc2

[CocoaPods](https://github.com/CocoaPods/CocoaPods/compare/0.17.0.rc1...0.17.0.rc2)
• [cocoapods-core](https://github.com/CocoaPods/Core/compare/0.17.0.rc1...0.17.0.rc2)

###### Bug fixes

- Restored output coloring.
- Fixed a crash related to subspecs
  [#819](https://github.com/CocoaPods/CocoaPods/issues/819)
- Git repos were not cached for dependencies with external sources.
  [#820](https://github.com/CocoaPods/CocoaPods/issues/820)
- Restored support for directories for the preserve_patterns specification
  attribute.
  [#823](https://github.com/CocoaPods/CocoaPods/issues/823)

#### rc1

[CocoaPods](https://github.com/CocoaPods/CocoaPods/compare/0.16.4...0.17.0.rc1)
• [Xcodeproj](https://github.com/CocoaPods/Xcodeproj/compare/0.4.3...0.5.0)
• [cocoapods-core](https://github.com/CocoaPods/Core)
• [cocoapods-downloader](https://github.com/CocoaPods/cocoapods-downloader)

###### __Notice__

At some point in future the master repo will be switched to the YAML format of
specifications. This means that specifications with hooks (or any other kind of
dynamic logic) will not be accepted. Please let us know if there is need for
other DSL attributes or any other kind of support.

Currently the following specifications fail to load as they depended on the
CocoaPods internals and need to be updated:

- LibComponentLogging-pods/0.0.1/LibComponentLogging-pods.podspec
- RestKit/0.9.3/RestKit.podspec
- Three20/1.0.11/Three20.podspec
- ARAnalytics/1.1/ARAnalytics.podspec

Other specifications, might present compatibility issues for the reasons
presented below.

###### __Breaking__

- Subspecs do **not** inherit the files patterns from the parent spec anymore.
  This feature made the implementation more complicated and was not easy to
  explain to podspecs maintainers. Compatibility can be easily fixed by adding
  a 'Core' subspec.
- Support for inline podspecs has been removed.
- The support for Rake::FileList is being deprecated, in favor of a more
  consistent DSL. Rake::FileList also presented issues because it would access
  the file system as soon as it was converted to an array.
- The hooks architecture has been re-factored and might present
  incompatibilities (please open an issue if appropriate).
- The `requires_arc` attribute default value is transitioning from `false` to
  `true`. In the meanwhile a value is needed to pass the lint.
- Deprecated `copy_header_mapping` hook.
- Deprecated `exclude_header_search_paths` attribute.
- External sources are not supported in the dependencies of specifications
  anymore. Actually they never have been supported, they just happened to work.

###### DSL

- Podfile:
  - It is not needed to specify the platform anymore (unless not integrating)
    as CocoaPods now can infer the platform from the integrated targets.
- Specification:
  - `preferred_dependency` has been renamed to `default_subspec`.
  - Added `exclude_files` attribute.
  - Added `screenshots` attribute.
  - Added default values for attributes like `source_files`.

###### Enhancements

- Released preview [documentation](http://docs.cocoapods.org).
- CocoaPods now has support for working in teams and not committing the Pods
  folder, as it will keep track of the status of the Pods folder.
  [#552](https://github.com/CocoaPods/CocoaPods/issues/552)
- Simplified installation: no specific version of ruby gems is required anymore.
- The workspace is written only if needed greatly reducing the occasions in
  which Xcode asks to revert.
- The Lockfile is sorted reducing the SCM noise.
  [#591](https://github.com/CocoaPods/CocoaPods/issues/591)
- Added Podfile, Frameworks, and Resources to the Pods project.
  [#647](https://github.com/CocoaPods/CocoaPods/issues/647)
  [#588](https://github.com/CocoaPods/CocoaPods/issues/588)
- Adds new subcommand `pod spec cat NAME` to print a spec file to standard output.
- Specification hooks are only called when the specification is installed.
- The `--no-clean` option of the `pod spec lint` command now displays the Pods
  project for inspection.
- It is now possible to specify default values for the configuration in
  `~/.cocoapods/config.yaml` ([default values](https://github.com/CocoaPods/CocoaPods/blob/master/lib/cocoapods/config.rb#L17)).
- CocoaPods now checks the checksums of the installed specifications and
  reinstalls them if needed.
- Support for YAML formats of the Podfile and the Specification.
- Added new command `pod ipc` to provide support for inter process
  communication through YAML formats.
- CocoaPods now detects if the folder of a Pod is empty and reinstalls it.
  [#534](https://github.com/CocoaPods/CocoaPods/issues/534)
- Install hooks and the `prefix_header_contents` attribute are supported in subspecs.
  [#617](https://github.com/CocoaPods/CocoaPods/issues/617)
- Dashes are now supported in the versions of the Pods.
  [#293](https://github.com/CocoaPods/CocoaPods/issues/293)

###### Bug fixes

- CocoaPods is not confused anymore by target definitions with different activated subspec.
  [#535](https://github.com/CocoaPods/CocoaPods/issues/535)
- CocoaPods is not confused anymore by to dependencies from external sources.
  [#548](https://github.com/CocoaPods/CocoaPods/issues/548)
- The git cache will always update against the remote if a tag is requested,
  resolving issues where library maintainers where updating the tag after a
  lint and would be confused by CocoaPods using the cached commit for the tag.
  [#407](https://github.com/CocoaPods/CocoaPods/issues/407)
  [#596](https://github.com/CocoaPods/CocoaPods/issues/596)

###### Codebase

- Major clean up and refactor of the whole code base.
- Extracted the core classes into
  [cocoapods-core](https://github.com/CocoaPods/Core) gem.
- Extracted downloader into
  [cocoapods-downloader](https://github.com/CocoaPods/cocoapods-downloader).
- Extracted command-line command & option handling into
  [CLAide](https://github.com/CocoaPods/CLAide).

## 0.16.4 (2013-02-25)

[CocoaPods](https://github.com/CocoaPods/CocoaPods/compare/0.16.3...0.16.4)

###### Enhancements

- Add explicit flattening option to `Downloader:Http`: `:flatten => true`.
  [#814](https://github.com/CocoaPods/CocoaPods/pull/814)
  [#812](https://github.com/CocoaPods/CocoaPods/issues/812)
  [#1314](https://github.com/CocoaPods/Specs/pull/1314)

###### Bug fixes

- Explicitely require `date` in the gemspec for Ruby 2.0.0.
  [34da3f7](https://github.com/CocoaPods/CocoaPods/commit/34da3f792b2a36fafacd4122e29025c9cf2ff38d)

## 0.16.3 (2013-02-20)

[CocoaPods](https://github.com/CocoaPods/CocoaPods/compare/0.16.2...0.16.3) • [Xcodeproj](https://github.com/CocoaPods/Xcodeproj/compare/0.4.3...0.5.0)

###### Bug fixes

- Only flatten tarballs, **not** zipballs, from HTTP sources. A zipball can
  contain single directories in the root that should be preserved, for instance
  a framework bundle. This reverts part of the change in 0.16.1.
  **NOTE** This will break some podspecs that were changed after 0.16.1.
  [#783](https://github.com/CocoaPods/CocoaPods/pull/783)
  [#727](https://github.com/CocoaPods/CocoaPods/issues/727)
- Never consider aggregate targets in the user’s project for integration.
  [#729](https://github.com/CocoaPods/CocoaPods/issues/729)
  [#784](https://github.com/CocoaPods/CocoaPods/issues/784)
- Support comments on all build phases, groups and targets in Xcode projects.
  [#51](https://github.com/CocoaPods/Xcodeproj/pull/51)
- Ensure default Xcode project values are copied before being used.
  [b43087c](https://github.com/CocoaPods/Xcodeproj/commit/b43087cb342d8d44b491e702faddf54a222b23c3)
- Block assertions in Release builds.
  [#53](https://github.com/CocoaPods/Xcodeproj/pull/53)
  [#803](https://github.com/CocoaPods/CocoaPods/pull/803)
  [#802](https://github.com/CocoaPods/CocoaPods/issues/802)


###### Enhancements

- Compile Core Data model files.
  [#795](https://github.com/CocoaPods/CocoaPods/pull/795)
- Add `Xcodeproj::Differ`, which shows differences between Xcode projects.
  [308941e](https://github.com/CocoaPods/Xcodeproj/commit/308941eeaa3bca817742c774fd584cc5ab1c8f84)


## 0.16.2 (2013-02-02)

[CocoaPods](https://github.com/CocoaPods/CocoaPods/compare/0.16.1...0.16.2) • [Xcodeproj](https://github.com/CocoaPods/Xcodeproj/compare/0.4.1...0.4.3)

###### Bug fixes

- Quote storyboard and xib paths in ‘copy resource’ script.
  [#740](https://github.com/CocoaPods/CocoaPods/pull/740)
- Fix use of `podspec` directive in Podfile with no options specified.
  [#768](https://github.com/CocoaPods/CocoaPods/pull/768)
- Generate Mac OS X Pods target with the specified deployment target.
  [#757](https://github.com/CocoaPods/CocoaPods/issues/757)
- Disable libSystem objects for ARC libs that target older platforms.
  This applies when the deployment target is set to < iOS 6.0 or OS X 10.8,
  or not specified at all.
  [#352](https://github.com/CocoaPods/Specs/issues/352)
  [#1161](https://github.com/CocoaPods/Specs/pull/1161)
- Mark header source files as ‘Project’ not ‘Public’.
  [#747](https://github.com/CocoaPods/CocoaPods/issues/747)
- Add `PBXGroup` as acceptable `PBXFileReference` value.
  [#49](https://github.com/CocoaPods/Xcodeproj/pull/49)
- Make `xcodeproj show` without further arguments actually work.
  [#45](https://github.com/CocoaPods/Xcodeproj/issues/45)

###### Enhancements

- Added support for pre-download over Mercurial.
  [#750](https://github.com/CocoaPods/CocoaPods/pull/750)

## 0.16.1 (2013-01-13)

[CocoaPods](https://github.com/CocoaPods/CocoaPods/compare/0.16.0...0.16.1) • [Xcodeproj](https://github.com/CocoaPods/Xcodeproj/compare/0.4.0...0.4.1)

###### Bug fixes

- After unpacking source from a HTTP location, move the source into the parent
  dir if the archive contained only one child. This is done to make it
  consistent with how source from other types of locations are described in a
  podspec.
  **NOTE** This might break some podspecs that assumed the incorrect layout.
  [#727](https://github.com/CocoaPods/CocoaPods/issues/727)
  [#728](https://github.com/CocoaPods/CocoaPods/pull/728)
- Remove duplicate option in `pod update` command.
  [#725](https://github.com/CocoaPods/CocoaPods/issues/725)
- Memory fixes in Xcodeproj.
  [#43](https://github.com/CocoaPods/Xcodeproj/pull/43)

###### Xcodeproj Enhancements

- Sort contents of xcconfig files by setting name.
  [#591](https://github.com/CocoaPods/CocoaPods/issues/591)
- Add helpers to get platform name, deployment target, and frameworks build phases
- Take SDKROOT into account when adding frameworks.

## 0.16.0 (2012-11-22)

[CocoaPods](https://github.com/CocoaPods/CocoaPods/compare/0.16.0.rc5...master)

###### Enhancements

- Use Rake 0.9.4
  [#657](https://github.com/CocoaPods/CocoaPods/issues/657)

## 0.16.0.rc5 (2012-11-14)

[CocoaPods](https://github.com/CocoaPods/CocoaPods/compare/0.16.0.rc4...0.16.0.rc5)

###### Deprecated

- The usage of specifications defined in a Podfile is deprecated. Use the
  `:podspec` option with a file path instead. Complete removal will most
  probably happen in 0.17.0.
  [#549](https://github.com/CocoaPods/CocoaPods/issues/549)
  [#616](https://github.com/CocoaPods/CocoaPods/issues/616)
  [#525](https://github.com/CocoaPods/CocoaPods/issues/525)

###### Bug fixes

- Always consider inline podspecs as needing installation.
- Fix detection when the lib has already been integrated with the user’s target.
  [#643](https://github.com/CocoaPods/CocoaPods/issues/643)
  [#614](https://github.com/CocoaPods/CocoaPods/issues/614)
  [#613](https://github.com/CocoaPods/CocoaPods/issues/613)

## 0.16.0.rc4 (2012-11-14)

[CocoaPods](https://github.com/CocoaPods/CocoaPods/compare/0.16.0.rc3...0.16.0.rc4)

###### Bug fixes

- Fix for Rake 0.9.3
  [#657](https://github.com/CocoaPods/CocoaPods/issues/657)

## 0.16.0.rc3 (2012-11-02)

[CocoaPods](https://github.com/CocoaPods/CocoaPods/compare/0.16.0.rc2...0.16.0.rc3) • [Xcodeproj](https://github.com/CocoaPods/Xcodeproj/compare/0.4.0.rc1...0.4.0.rc6)

###### Enhancements

- Added support for copying frameworks to the app bundle.
  [#597](https://github.com/CocoaPods/CocoaPods/pull/597)

###### Bug fixes

- Ignore PBXReferenceProxy while integrating into user project.
  [#626](https://github.com/CocoaPods/CocoaPods/issues/626)
- Added support for PBXAggregateTarget and PBXLegacyTarget.
  [#615](https://github.com/CocoaPods/CocoaPods/issues/615)
- Added support for PBXReferenceProxy.
  [#612](https://github.com/CocoaPods/CocoaPods/issues/612)

## 0.16.0.rc2 (2012-10-21)

[CocoaPods](https://github.com/CocoaPods/CocoaPods/compare/0.16.0.rc1...0.16.0.rc2)

###### Bug fixes

- Fix for uninitialized constant Xcodeproj::Constants error.

## 0.16.0.rc1 (2012-10-21)

[CocoaPods](https://github.com/CocoaPods/CocoaPods/compare/0.15.2...0.16.0.rc1) • [Xcodeproj](https://github.com/CocoaPods/Xcodeproj/compare/0.3.5...0.4.0.rc1)

###### Enhancements

- Xcodeproj partial rewrite.
  [#565](https://github.com/CocoaPods/CocoaPods/issues/565)
  [#561](https://github.com/CocoaPods/CocoaPods/pull/561)
  - Performance improvements in the `Generating support files` phase.
  - Better support for editing existing projects and sorting groups.

## 0.15.2 (2012-10-19)

[CocoaPods](https://github.com/CocoaPods/CocoaPods/compare/0.15.1...0.15.2)

###### Enhancements

- Added support for `.hh` headers.
  [#576](https://github.com/CocoaPods/CocoaPods/pull/576)

###### Bug fixes

- Restored support for running CocoaPods without a terminal.
  [#575](https://github.com/CocoaPods/CocoaPods/issues/575)
  [#577](https://github.com/CocoaPods/CocoaPods/issues/577)
- The git cache now always uses a barebones repo preventing a number of related issues.
  [#581](https://github.com/CocoaPods/CocoaPods/issues/581)
  [#569](https://github.com/CocoaPods/CocoaPods/issues/569)
- Improved fix for the issue that lead to empty directories for Pods.
  [#572](https://github.com/CocoaPods/CocoaPods/issues/572)
  [#602](https://github.com/CocoaPods/CocoaPods/issues/602)
- Xcodeproj robustness against invalid values, such as malformed UTF8.
  [#592](https://github.com/CocoaPods/CocoaPods/issues/592)

## 0.15.1 (2012-10-04)

[CocoaPods](https://github.com/CocoaPods/CocoaPods/compare/0.15.0...0.15.1)

###### Enhancements

- Show error if syntax error in Podfile or Podfile.lock.

###### Bug fixes

- Fixed an issue that lead to empty directories for Pods.
  [#519](https://github.com/CocoaPods/CocoaPods/issues/519)
  [#568](https://github.com/CocoaPods/CocoaPods/issues/568)
- Fixed a crash related to the RubyGems version informative.
  [#570](https://github.com/CocoaPods/CocoaPods/issues/570)
- Fixed a crash for `pod outdated`.
  [#567](https://github.com/CocoaPods/CocoaPods/issues/567)
- Fixed an issue that lead to excessively slow sets computation.

## 0.15.0 (2012-10-02)

[CocoaPods](https://github.com/CocoaPods/CocoaPods/compare/0.14.0...0.15.0) • [Xcodeproj](https://github.com/CocoaPods/Xcodeproj/compare/0.3.3...0.3.4)

###### Enhancements

- Pod `install` will update the specs repo only if needed.
  [#533](https://github.com/CocoaPods/CocoaPods/issues/533)
- CocoaPods now searches for the highest version of a Pod on all the repos.
  [#85](https://github.com/CocoaPods/CocoaPods/issues/85)
- Added a pre install hook to the Podfile and to root specifications.
  [#486](https://github.com/CocoaPods/CocoaPods/issues/486)
- Support for `header_mappings_dir` attribute in subspecs.
- Added support for linting a Podspec using the files from its folder `pod spec
  lint --local`
- Refactored UI.
- Added support for Podfiles named `CocoaPods.podfile` which allows to
  associate an editor application in Mac OS X.
  [#528](https://github.com/CocoaPods/CocoaPods/issues/528)
- Added config option to disable the new version available message.
  [#448](https://github.com/CocoaPods/CocoaPods/issues/448)
- Added support for extracting `.tar.bz2` files
  [#522](https://github.com/CocoaPods/CocoaPods/issues/522)
- Improved feedback for errors of repo subcommands.
  [#505](https://github.com/CocoaPods/CocoaPods/issues/505)


###### Bug fixes

- Subspecs namespacing has been restored.
  [#541](https://github.com/CocoaPods/CocoaPods/issues/541)
- Improvements to the git cache that should be more robust.
  [#517](https://github.com/CocoaPods/CocoaPods/issues/517)
  - In certain conditions pod setup would execute twice.
- The git cache now is updated if a branch is not found
  [#514](https://github.com/CocoaPods/CocoaPods/issues/514)
- Forcing UTF-8 encoding on licenses generation in Ruby 1.9.
  [#530](https://github.com/CocoaPods/CocoaPods/issues/530)
- Added support for `.hpp` headers.
  [#244](https://github.com/CocoaPods/CocoaPods/issues/244)

## 0.14.0 (2012-09-10)

[CocoaPods](https://github.com/CocoaPods/CocoaPods/compare/0.14.0.rc2...0.14.0) • [Xcodeproj](https://github.com/CocoaPods/Xcodeproj/compare/0.3.2...0.3.3)

###### Bug fixes

- In certain conditions the spec of an external would have been overridden
  by the spec in the root of a Pod.
  [#489](https://github.com/CocoaPods/CocoaPods/issues/489)
- CocoaPods now uses a recent version of Octokit.
  [#490](https://github.com/CocoaPods/CocoaPods/issues/490)
- Fixed a bug that caused Pods with preferred dependencies to be always
  installed.
  [Specs#464](https://github.com/CocoaPods/CocoaPods/issues/464)
- Fixed Xcode 4.4+ artwork warning.
  [Specs#508](https://github.com/CocoaPods/CocoaPods/issues/508)

## 0.14.0.rc2 (2012-08-30)

[CocoaPods](https://github.com/CocoaPods/CocoaPods/compare/0.14.0.rc1...0.14.0.rc2)

###### Bug fixes

- Fix incorrect name for Pods from external sources with preferred subspecs.
  [#485](https://github.com/CocoaPods/CocoaPods/issues/485)
- Prevent duplication of Pod with a local source and mutliple activated specs.
  [#485](https://github.com/CocoaPods/CocoaPods/issues/485)
- Fixed the `uninitialized constant Pod::Lockfile::Digest` error.
  [#484](https://github.com/CocoaPods/CocoaPods/issues/484)

## 0.14.0.rc1 (2012-08-28)

[CocoaPods](https://github.com/CocoaPods/CocoaPods/compare/0.13.0...0.14.0.rc1) • [Xcodeproj](https://github.com/CocoaPods/Xcodeproj/compare/0.3.1...0.3.2)

###### Enhancements

- Improve installation process by preserving the installed versions of Pods
  across installations and machines. A Pod is reinstalled if:
  - the version required in the Podfile changes and becomes incompatible with
    the installed one.
    [#191](https://github.com/CocoaPods/CocoaPods/issues/191)
  - the external source changes.
  - the head status changes (from disabled to enabled or vice-versa).
- Introduce `pod update` command that installs the dependencies of the Podfile
  **ignoring** the lockfile `Podfile.lock`.
  [#131](https://github.com/CocoaPods/CocoaPods/issues/131)
- Introduce `pod outdated` command that shows the pods with known updates.
- Add `:local` option for dependencies which will use the source files directly
  from a local directory. This is usually used for libraries that are being
  developed in parallel to the end product (application/library).
  [#458](https://github.com/CocoaPods/CocoaPods/issues/458),
  [#415](https://github.com/CocoaPods/CocoaPods/issues/415),
  [#156](https://github.com/CocoaPods/CocoaPods/issues/156).
- Folders of Pods which are no longer required are removed during installation.
  [#298](https://github.com/CocoaPods/CocoaPods/issues/298)
- Add meaningful error messages
  - ia podspec can’t be found in the root of an external source.
    [#385](https://github.com/CocoaPods/CocoaPods/issues/385),
    [#338](https://github.com/CocoaPods/CocoaPods/issues/338),
    [#337](https://github.com/CocoaPods/CocoaPods/issues/337).
  - a subspec name is misspelled.
    [#327](https://github.com/CocoaPods/CocoaPods/issues/327)
  - an unrecognized command and/or argument is provided.
- The subversion downloader now does an export instead of a checkout, which
  makes it play nicer with SCMs that store metadata in each directory.
  [#245](https://github.com/CocoaPods/CocoaPods/issues/245)
- Now the Podfile is added to the Pods project for convenient editing.

###### Bug fixes

- The git cache now fetches the tags from the remote if it can’t find the
  reference.
- Xcodeproj now builds on 10.6.8 and Travis CI without symlinking headers.
- Only try to install, add source files to the project, and clean a Pod once.
  [#376](https://github.com/CocoaPods/CocoaPods/issues/376)

###### Notes

- External Pods might be reinstalled due to the migration to the new
  `Podfile.lock`.
- The SCM reference of head Pods is not preserved across machines.
- Pods whose inline specification changed are not detected as modified. As a
  workaround, remove their folder stored in `Pods`.
- Pods whose specification changed are not detected as modified. As a
  workaround, remove their folder stored in `Pods`.


## 0.13.0 (2012-08-22)

[CocoaPods](https://github.com/CocoaPods/CocoaPods/compare/0.12.0...0.13.0)

###### Enhancements

- Add Podfile `podspec` which allows to use the dependencies of a podspec file.
  [#162](https://github.com/CocoaPods/CocoaPods/issues/162)
- Check if any of the build settings defined in the xcconfig files is
  overridden. [#92](https://github.com/CocoaPods/CocoaPods/issues/92)
- The Linter now checks that there are no compiler flags that disable warnings.

###### Bug fixes

- The final project isn’t affected anymore by the `inhibit_all_warnings!`
  option.
- Support for redirects while using podspec from an url.
  [#462](https://github.com/CocoaPods/CocoaPods/issues/462)


## 0.12.0 (2012-08-21)

[CocoaPods](https://github.com/CocoaPods/CocoaPods/compare/0.11.1...0.12.0)

###### Enhancements

- The documentation is generated using the public headers if they are
  specified.
- In case of a download failure the installation is aborted and the error
  message is shown.
- Git submodules are initialized only if requested.
- Don’t impose a certain structure of the user’s project by raising if no
  ‘Frameworks’ group exists.
  [#431](https://github.com/CocoaPods/CocoaPods/pull/431)
- Support for GitHub Gists in the linter.
- Allow specifying ARC settings in subspecs.
- Add Podfile `inhibit_all_warnings!` which will inhibit all warnings from the
  Pods library. [#209](https://github.com/CocoaPods/CocoaPods/issues/209)
- Make the Pods Xcode project prettier by namespacing subspecs in nested
  groups. [#466](https://github.com/CocoaPods/CocoaPods/pull/466)


## 0.11.1 (2012-08-09)

[CocoaPods](https://github.com/CocoaPods/CocoaPods/compare/0.11.0...0.11.1)

###### Bug fixes

- Fixed a crash related to subspecs without header files. [#449]
- Git submodules are loaded after the appropriate referenced is checked out and
  will be not loaded anymore in the cache. [#451]
- Fixed SVN support for the head version. [#432]


## 0.11.0 (2012-08-08)

[CocoaPods](https://github.com/CocoaPods/CocoaPods/compare/0.10.0...0.11.0)

###### Enhancements

- Added support for public headers. [#440]
- Added `pod repo lint`. [#423]
- Improved support for `:head` option and SVN repositories.
- When integrating Pods with a project without "Frameworks" group in root of
  the project, raise an informative message.
  [#431](https://github.com/CocoaPods/CocoaPods/pull/431)
- Dropped support for legacy `config.ios?` and `config.osx?`

###### Bug fixes

- Version message now correctly terminates with a 0 exit status.
- Resolved an issue that lead to git error messages in the error report.


## 0.10.0 (2012-07-29)

[CocoaPods](http://git.io/4i75YA)

###### Enhancements

- Added a `--local-only` option to `pod push` so that developers can push
  locally and test before pushing to a remote. [#405](http://git.io/0ILJEw)
- Added line number information for errors generated in the Podfile.
  [#408](http://git.io/fWQvMg)
- Pods stored in git repositories now initialize submodules.
  [#406](http://git.io/L9ssSw)

###### Bug fixes

- Removed note about the post install hook form the linter.
- Improved xcodebuild error detection in the linter.
- Ensure the git cache exists, before updating it, when trying to install the
  ‘bleeding edge’ of a pod. [#426](http://git.io/d4eqRA)
- Clean downloaded external pods **after** resolving and activating (sub)specs.
  [#414](http://git.io/i77q_w)
- Support `tar.gz` as filename in a HTTP source. [#428](http://git.io/qhwKkA)


## 0.9.2 (2012-07-16)

[CocoaPods](http://git.io/AVlRKg) • [Xcodeproj](http://git.io/xHbc0w)

###### Bug fixes

- When generating the PodsDummy class, make that class unique to each target. [#402](http://git.io/NntYiQ)
- Raise an informative error message when the platform in the `Podfile` is omitted or incorrect. [#403](http://git.io/k5EcUQ)


## 0.9.1 (2012-07-14)

[CocoaPods](http://git.io/_kqAbw)

###### Bug fixes

- CocoaPods 0.9.x needs Xcodeproj 0.3.0.


## 0.9.0 (2012-07-14)

[CocoaPods](http://git.io/kucJQw) • [Xcodeproj](http://git.io/5eLL8g)

###### Enhancements

- Force downloading the ‘bleeding edge’ version of a pod with the `:head` flag. [#392](http://git.io/t_NVRQ)
- Support for weak frameworks. [#263](http://git.io/XZDuog)
- Use double quotes when shelling out. This makes a url like `$HOME/local/lib` work. [#396](http://git.io/DnBzhA)

###### Bug fixes

- Relaxed linter to accepts pod that only specify paths to preserve (like TuneupJS).
- Gender neutralization of podfile documentation. [#384](http://git.io/MAsHXg)
- Exit early when using an old RubyGems version (< 1.4.0). These versions contain subtle bugs
  related to prerelease version comparisons. Unfortunately, OS X >= 10.7 ships with 1.3.6. [#398](http://git.io/Lr7DoA)


## 0.8.0 (2012-07-09)

[CocoaPods](http://git.io/RgMF3w) • [Xcodeproj](http://git.io/KBKE_Q)

###### Breaking change

Syntax change in Podfile: `dependency` has been replaced by `pod`.

``ruby
platform :ios
pod 'JSONKit',      '~> 1.4'
pod 'Reachability', '~> 2.0.4'
``

###### Bug fixes

- Properly quote all paths given to Git.


## 0.7.0 (2012-07-06)

[CocoaPods](http://git.io/Agia6A) • [Xcodeproj](http://git.io/mlqquw)

###### Features

- Added support for branches in git repos.
- Added support for linting remote files, i.e. `pod spec lint http://raw/file.podspec`.
- Improved `Spec create template`.
- The indentation is automatically stripped for podspecs strings.

###### Bug fixes

- The default warnings of Xcode are not overriden anymore.
- Improvements to the detection of the license files.
- Improvements to `pod spec lint`.
- CocoaPods is now case insensitive.


## 0.6.1 (2012-07-01)

[CocoaPods](http://git.io/45wFjw) • [Xcodeproj](http://git.io/rRA4XQ)

###### Bug fixes

- Switched to master branch for specs repo.
- Fixed a crash with `pod spec lint` related to `preserve_paths`.
- Fixed a bug that caused subspecs to not inherit the compiler flags of the top level specification.
- Fixed a bug that caused duplication of system framworks.


## 0.6.0 (2012-07-01)

A full list of all the changes since 0.5.1 can be found [here][6].


### Link with specific targets

CocoaPods can now integrate all the targets specified in your `Podfile`.

To specify which target, in your Xcode project, a Pods target should be linked
with, use the `link_with` method like so:

``ruby
platform :ios

workspace 'MyWorkspace'

link_with ['MyAppTarget', 'MyOtherAppTarget']
dependency 'JSONKit'

target :test, :exclusive => true do
  xcodeproj 'TestProject', 'Test' => :debug
  link_with 'TestRunnerTarget'
  dependency 'Kiwi'
end
``

_NOTE: As you can see it can take either one target name, or an array of names._

* If no explicit Xcode workspace is specified and only **one** project exists in
the same directory as the Podfile, then the name of that project is used as the
workspace’s name.

* If no explicit Xcode project is specified for a target, it will use the Xcode
project of the parent target. If no target specifies an expicit Xcode project
and there is only **one** project in the same directory as the Podfile then that
project will be used.

* If no explicit target is specified, then the Pods target will be linked with
the first target in your project. So if you only have one target you do not
need to specify the target to link with.

See [#76](https://github.com/CocoaPods/CocoaPods/issues/76) for more info.

Finally, CocoaPods will add build configurations to the Pods project for all
configurations in the other projects in the workspace. By default the
configurations are based on the `Release` configuration, to base them on the
`Debug` configuration you will have to explicitely specify them as can be seen
above in the following line:

```ruby
xcodeproj 'TestProject', 'Test' => :debug
```


### Documentation

CocoaPods will now generate documentation for every library with the
[`appledoc`][5] tool and install it into Xcode’s documentation viewer.

You can customize the settings used like so:

```ruby
s.documentation = { :appledoc => ['--product-name', 'My awesome project!'] }
```

Alternatively, you can specify a URL where an HTML version of the documentation
can be found:

```ruby
s.documentation = { :html => 'http://example.com/docs/index.html' }
```

See [#149](https://github.com/CocoaPods/CocoaPods/issues/149) and
[#151](https://github.com/CocoaPods/CocoaPods/issues/151) for more info.


### Licenses & Documentation

CocoaPods will now generate two 'Acknowledgements' files for each target specified
in your Podfile which contain the License details for each Pod used in that target
(assuming details have been specified in the Pod spec).

There is a markdown file, for general consumption, as well as a property list file
that can be added to a settings bundle for an iOS application.

You don't need to do anything for this to happen, it should just work.

If you're not happy with the default boilerplate text generated for the title, header
and footnotes in the files, it's possible to customise these by overriding the methods
that generate the text in your `Podfile` like this:

```ruby
class ::Pod::Generator::Acknowledgements
  def header_text
    "My custom header text"
  end
end
```

You can even go one step further and customise the text on a per target basis by
checking against the target name, like this:

```ruby
class ::Pod::Generator::Acknowledgements
  def header_text
    if @target_definition.label.end_with?("MyTargetName")
      "Custom header text for MyTargetName"
    else
      "Custom header text for other targets"
    end
  end
end
```

Finally, here's a list of the methods that are available to override:

```ruby
header_title
header_text
footnote_title
footnote_text
```


### Introduced two new classes: LocalPod and Sandbox.

The Sandbox represents the entire contents of the `POD_ROOT` (normally
`SOURCE_ROOT/Pods`). A LocalPod represents a pod that has been installed within
the Sandbox.

These two classes can be used as better homes for various pieces of logic
currently spread throughout the installation process and provide a better API
for working with the contents of this directory.


### Xcodeproj API

All Xcodeproj APIs are now in `snake_case`, instead of `camelCase`. If you are
manipulating the project from your Podfile's `post_install` hook, or from a
podspec, then update these method calls.


### Enhancements

* [#188](https://github.com/CocoaPods/CocoaPods/pull/188): `list` command now
  displays the specifications introduced in the master repo if it is given as an
  option the number of days to take into account.

* [#188](https://github.com/CocoaPods/CocoaPods/pull/188): Transferred search
  layout improvements and options to `list` command.

* [#166](https://github.com/CocoaPods/CocoaPods/issues/166): Added printing
  of homepage and source to search results.

* [#177](https://github.com/CocoaPods/CocoaPods/issues/177): Added `--stat`
  option to display watchers and forks for pods hosted on GitHub.

* [#177](https://github.com/CocoaPods/CocoaPods/issues/177): Introduced colors
  and tuned layout of search.

* [#112](https://github.com/CocoaPods/CocoaPods/issues/112): Introduced `--push`
  option to `$ pod setup`. It configures the master spec repository to use the private
  push URL. The change is preserved in future calls to `$ pod setup`.

* [#153](https://github.com/CocoaPods/CocoaPods/issues/153): It is no longer
  required to call `$ pod setup`.

* [#163](https://github.com/CocoaPods/CocoaPods/issues/163): Print a template
  for a new ticket when an error occurs.

* Added a new Github-specific downloader that can download repositories as a
  gzipped tarball.

* No more global state is kept during resolving of dependencies.

* Updated Xcodeproj to have a friendlier API.


### Fixes

* [#142](https://github.com/CocoaPods/CocoaPods/issues/142): Xcode 4.3.2 no longer
  supports passing the -fobj-arc flag to the linker and will fail to build. The
  addition of this flag was a workaround for a compiler bug in previous versions.
  This flag is no longer included by default - to keep using this flag, you need to
  add `set_arc_compatibility_flag!` to your Podfile.

* [#183](https://github.com/CocoaPods/CocoaPods/issues/183): Fix for
  `.DS_Store` file in `~/.cocoapods` prevents `$ pod install` from running.

* [#134](https://github.com/CocoaPods/CocoaPods/issues/134): Match
  `IPHONEOS_DEPLOYMENT_TARGET` build setting with `deployment_target` option in
  generated Pods project file.

* [#142](https://github.com/CocoaPods/CocoaPods/issues/): Add `-fobjc-arc` to
  `OTHER_LDFLAGS` if _any_ pods require ARC.

* [#148](https://github.com/CocoaPods/CocoaPods/issues/148): External encoding
  set to UTF-8 on Ruby 1.9 to fix crash caused by non-ascii characters in pod
  description.

* Ensure all header search paths are quoted in the xcconfig file.

* Added weak quoting to `ibtool` input paths.


## 0.5.0 (2011-11-22)

No longer requires MacRuby. Runs on MRI 1.8.7 (OS X system version) and 1.9.3.

A full list of all the changes since 0.3.0 can be found [here][7].


## 0.4.0

Oops, accidentally skipped this version.


## 0.3.0 (2011-11-12)

### Multiple targets

Add support for multiple static library targets in the Pods Xcode project with
different sets of depedencies. This means that you can create a separate
library which contains all dependencies, including extra ones that you only use
in, for instance, a debug or test build. [[docs][1]]

```ruby
# This Podfile will build three static libraries:
# * libPods.a
# * libPods-debug.a
# * libPods-test.a

# This dependency is included in the `default` target, which generates the
# `libPods.a` library, and all non-exclusive targets.
dependency 'SSCatalog'

target :debug do
  # This dependency is only included in the `debug` target, which generates
  # the `libPods-debug.a` library.
  dependency 'CocoaLumberjack'
end

target :test, :exclusive => true do
  # This dependency is *only* included in the `test` target, which generates
  # the `libPods-test.a` library.
  dependency 'Kiwi'
end
```

### Install libraries from anywhere

A dependency can take a git url if the repo contains a podspec file in its
root, or a podspec can be loaded from a file or HTTP location. If no podspec is
available, a specification can be defined inline in the Podfile. [[docs][2]]

```ruby
# From a spec repo.
dependency 'SSToolkit'

# Directly from the Pod’s repo (if it contains a podspec).
dependency 'SSToolkit', :git => 'https://github.com/samsoffes/sstoolkit.git'

# Directly from the Pod’s repo (if it contains a podspec) with a specific commit (or tag).
dependency 'SSToolkit', :git    => 'https://github.com/samsoffes/sstoolkit.git',
                        :commit => '2adcd0f81740d6b0cd4589af98790eee3bd1ae7b'

# From a podspec that's outside a spec repo _and_ the library’s repo. This can be a file or http url.
dependency 'SSToolkit', :podspec => 'https://raw.github.com/gist/1353347/ef1800da9c5f5d267a642b8d3950b41174f2a6d7/SSToolkit-0.1.1.podspec'

# If no podspec is available anywhere, you can define one right in your Podfile.
dependency do |s|
  s.name         = 'SSToolkit'
  s.version      = '0.1.3'
  s.platform     = :ios
  s.source       = { :git => 'https://github.com/samsoffes/sstoolkit.git', :commit => '2adcd0f81740d6b0cd4589af98790eee3bd1ae7b' }
  s.resources    = 'Resources'
  s.source_files = 'SSToolkit/**/*.{h,m}'
  s.frameworks   = 'QuartzCore', 'CoreGraphics'

  def s.post_install(target)
    prefix_header = config.project_pods_root + target.prefix_header_filename
    prefix_header.open('a') do |file|
      file.puts(%{#ifdef __OBJC__\n#import "SSToolkitDefines.h"\n#endif})
    end
  end
end
```

### Add a `post_install` hook to the Podfile class

This allows the user to customize, for instance, the generated Xcode project
_before_ it’s written to disk. [[docs][3]]

```ruby
# Enable garbage collection support for MacRuby applications.
post_install do |installer|
  installer.project.targets.each do |target|
    target.build_configurations.each do |config|
      config.build_settings['GCC_ENABLE_OBJC_GC'] = 'supported'
    end
  end
end
```

### Manifest

Generate a Podfile.lock file next to the Podfile, which contains a manifest of
your application’s dependencies and their dependencies.

```
PODS:
  - JSONKit (1.4)
  - LibComponentLogging-Core (1.1.4)
  - LibComponentLogging-NSLog (1.0.2):
    - LibComponentLogging-Core (>= 1.1.4)
  - RestKit-JSON-JSONKit (0.9.3):
    - JSONKit
    - RestKit (= 0.9.3)
  - RestKit-Network (0.9.3):
    - LibComponentLogging-NSLog
    - RestKit (= 0.9.3)
  - RestKit-ObjectMapping (0.9.3):
    - RestKit (= 0.9.3)
    - RestKit-Network (= 0.9.3)

DOWNLOAD_ONLY:
  - RestKit (0.9.3)

DEPENDENCIES:
  - RestKit-JSON-JSONKit
  - RestKit-ObjectMapping
```

### Generate Xcode projects from scratch

We no longer ship template projects with the gem, but instead generate them
programmatically. This code has moved out into its own [Xcodeproj gem][4],
allowing you to automate Xcode related tasks.




[1]: https://github.com/CocoaPods/CocoaPods/blob/master/lib/cocoapods/podfile.rb#L151
[2]: https://github.com/CocoaPods/CocoaPods/blob/master/lib/cocoapods/podfile.rb#L82
[3]: https://github.com/CocoaPods/CocoaPods/blob/master/lib/cocoapods/podfile.rb#L185
[4]: https://github.com/CocoaPods/Xcodeproj
[5]: https://github.com/tomaz/appledoc
[6]: https://github.com/CocoaPods/CocoaPods/compare/0.5.1...0.6.0
[7]: https://github.com/CocoaPods/CocoaPods/compare/0.3.10...0.5.0<|MERGE_RESOLUTION|>--- conflicted
+++ resolved
@@ -6,7 +6,6 @@
 
 ## Master
 
-<<<<<<< HEAD
 ##### Enhancements
 
 * Present a friendly error suggesting running `pod install` when there are
@@ -14,13 +13,10 @@
   [Samuel Giddins](https://github.com/segiddins)
   [#4716](https://github.com/CocoaPods/CocoaPods/issues/4716)
 
-=======
-##### Enhancement
-
-* Don't warn about setting base config when identical to current config.
+* Don't warn about setting base config when identical to current config.  
   [Jed Lewison](https://github.com/jedlewison)
   [#4722](https://github.com/CocoaPods/CocoaPods/issues/4722)
->>>>>>> 9286e467
+
 
 ## 1.0.0.beta.1 (2015-12-30)
 
