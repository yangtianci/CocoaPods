--- conflicted
+++ resolved
@@ -6,7 +6,6 @@
 
 ## Master
 
-<<<<<<< HEAD
 ##### Breaking
 
 * The CocoaPods environment header has been removed.  
@@ -47,6 +46,11 @@
   [Samuel Giddins](https://github.com/segiddins)
   [#2160](https://github.com/CocoaPods/CocoaPods/issues/2160)
 
+* Use `-analyzer-disable-all-checks` to disable static analyzer for
+  pods with `inhibit_warnings` enabled (requires Xcode >= 6.1).  
+  [Dieter Komendera](https://github.com/kommen)
+  [#2402](https://github.com/CocoaPods/CocoaPods/issues/2402)
+
 ##### Bug Fixes
 
 * Added recursive support to the public headers of vendored frameworks
@@ -90,14 +94,6 @@
   [#3500](https://github.com/CocoaPods/CocoaPods/issues/3500)
 
 ## 0.37.1
-=======
-##### Enhancements
-
-* Use `-analyzer-disable-all-checks` to disable static analyzer for
-  for pods with inhibits_warnings on. (requires Xcode >= 6.1)  
-  [Dieter Komendera](https://github.com/kommen)
-  [#2402](https://github.com/CocoaPods/CocoaPods/issues/2402)
->>>>>>> d19397e0
 
 ##### Bug Fixes
 
