--- conflicted
+++ resolved
@@ -7,11 +7,7 @@
 
 GIT
   remote: https://github.com/CocoaPods/Core.git
-<<<<<<< HEAD
-  revision: d7d34813894b7b08c8e19f137a3b04cd6fcc92b0
-=======
   revision: 1a7b59ccd0dd2d6593a991005b75f71d0e5b5bdf
->>>>>>> 9163bedc
   branch: master
   specs:
     cocoapods-core (0.25.0)
@@ -21,11 +17,7 @@
 
 GIT
   remote: https://github.com/CocoaPods/Xcodeproj.git
-<<<<<<< HEAD
-  revision: d7bacd932526540b6d447dcb4358cec2822a68f9
-=======
   revision: d6927a91a486d51d71f90618c5bf3c20a82ab48b
->>>>>>> 9163bedc
   branch: master
   specs:
     xcodeproj (0.11.1)
@@ -57,11 +49,7 @@
 
 GIT
   remote: https://github.com/lemurheavy/coveralls-ruby.git
-<<<<<<< HEAD
-  revision: 2a7d3f86f1353a97734cc7df476b898e92d89708
-=======
   revision: b1a5dcc23a4a9cb02a6a1560c63861d102530cd9
->>>>>>> 9163bedc
   specs:
     coveralls (0.7.0)
       multi_json (~> 1.3)
