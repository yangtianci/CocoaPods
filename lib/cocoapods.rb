--- conflicted
+++ resolved
@@ -30,13 +30,10 @@
     autoload :BridgeSupport,        'cocoapods/generator/bridge_support'
     autoload :CopyResourcesScript,  'cocoapods/generator/copy_resources_script'
     autoload :Documentation,        'cocoapods/generator/documentation'
-<<<<<<< HEAD
     autoload :Acknowledgements,     'cocoapods/generator/acknowledgements'
     autoload :Plist,                'cocoapods/generator/acknowledgements/plist'
     autoload :Markdown,             'cocoapods/generator/acknowledgements/markdown'
-=======
     autoload :DummySource,          'cocoapods/generator/dummy_source'
->>>>>>> 42cc83a1
   end
 end
 
