CP_AGGRESSIVE_CACHE=TRUE $ pod install --no-repo-update --verbose --no-color 2>&1
Analyzing dependencies

Resolving dependencies of `Podfile`
Resolving dependencies for target `Pods' (iOS 6.0)
  - Reachability (= 3.1.0)

Comparing resolved specification to the sandbox manifest
  A Reachability

Downloading dependencies

-> Installing Reachability (3.1.0)
 > GitHub download
<<<<<<< HEAD
   $ /usr/local/git/bin/git config core.bare
   true
   $ /usr/local/git/bin/git config core.bare
   true
   $ /usr/local/git/bin/git rev-list --max-count=1 v3.1.0
   f7176f4798d068d233dca5223ae4bd9c8059e830
   $ /usr/local/git/bin/git init
   Initialized empty Git repository in ROOT/tmp/install_new/Pods/Reachability/.git/
   $ /usr/local/git/bin/git remote add origin 'CACHES_DIR/GitHub/48f11286750afa2e2eb80564e288f42eed7cbab6'
   $ /usr/local/git/bin/git fetch origin tags/v3.1.0 2>&1
   From CACHES_DIR/GitHub/48f11286750afa2e2eb80564e288f42eed7cbab6
    * tag               v3.1.0     -> FETCH_HEAD
   $ /usr/local/git/bin/git reset --hard FETCH_HEAD
   HEAD is now at f7176f4 updated podspec
   $ /usr/local/git/bin/git checkout -b activated-pod-commit 2>&1
=======
   $ /opt/local/bin/git config core.bare
   true
   $ /opt/local/bin/git config core.bare
   true
   $ /opt/local/bin/git rev-list --max-count=1 v3.1.0
   f7176f4798d068d233dca5223ae4bd9c8059e830
   $ /opt/local/bin/git init
   Initialized empty Git repository in ROOT/tmp/install_new/Pods/Reachability/.git/
   $ /opt/local/bin/git remote add origin 'CACHES_DIR/GitHub/48f11286750afa2e2eb80564e288f42eed7cbab6'
   $ /opt/local/bin/git fetch origin tags/v3.1.0 2>&1
   From CACHES_DIR/GitHub/48f11286750afa2e2eb80564e288f42eed7cbab6
    * tag               v3.1.0     -> FETCH_HEAD
   $ /opt/local/bin/git reset --hard FETCH_HEAD
   HEAD is now at f7176f4 updated podspec
   $ /opt/local/bin/git checkout -b activated-pod-commit 2>&1
>>>>>>> b1ac8b22
   Switched to a new branch 'activated-pod-commit'
  - Running pre install hooks

Generating Pods project
  - Creating Pods project
  - Adding source files to Pods project
  - Adding resources to Pods project
  - Linking headers
  - Installing libraries
    - Installing target `Pods-Reachability` iOS 6.0
      - Adding Build files
      - Generating public xcconfig file at `Pods/Pods-Reachability.xcconfig`
      - Generating private xcconfig file at `Pods/Pods-Reachability-Private.xcconfig`
      - Generating prefix header at `Pods/Pods-Reachability-prefix.pch`
      - Generating dummy source file at `Pods/Pods-Reachability-dummy.m`
    - Installing target `Pods` iOS 6.0
      - Generating xcconfig file at `Pods/Pods.xcconfig`
      - Generating target environment header at `Pods/Pods-environment.h`
      - Generating copy resources script at `Pods/Pods-resources.sh`
      - Generating acknowledgements at `Pods/Pods-acknowledgements.plist`
      - Generating acknowledgements at `Pods/Pods-acknowledgements.markdown`
      - Generating dummy source file at `Pods/Pods-dummy.m`
  - Running post install hooks
  - Writing Xcode project file to `Pods/Pods.xcodeproj`
  - Writing Lockfile in `Podfile.lock`
  - Writing Manifest in `Pods/Manifest.lock`

Integrating client project

[!] From now on use `SampleApp.xcworkspace`.

Integrating Pod target `Pods-Reachability` into aggregate target Pods of project `SampleApp.xcodeproj`.<|MERGE_RESOLUTION|>--- conflicted
+++ resolved
@@ -12,39 +12,21 @@
 
 -> Installing Reachability (3.1.0)
  > GitHub download
-<<<<<<< HEAD
-   $ /usr/local/git/bin/git config core.bare
+   $ /usr/bin/git config core.bare
    true
-   $ /usr/local/git/bin/git config core.bare
+   $ /usr/bin/git config core.bare
    true
-   $ /usr/local/git/bin/git rev-list --max-count=1 v3.1.0
+   $ /usr/bin/git rev-list --max-count=1 v3.1.0
    f7176f4798d068d233dca5223ae4bd9c8059e830
-   $ /usr/local/git/bin/git init
+   $ /usr/bin/git init
    Initialized empty Git repository in ROOT/tmp/install_new/Pods/Reachability/.git/
-   $ /usr/local/git/bin/git remote add origin 'CACHES_DIR/GitHub/48f11286750afa2e2eb80564e288f42eed7cbab6'
-   $ /usr/local/git/bin/git fetch origin tags/v3.1.0 2>&1
+   $ /usr/bin/git remote add origin 'CACHES_DIR/GitHub/48f11286750afa2e2eb80564e288f42eed7cbab6'
+   $ /usr/bin/git fetch origin tags/v3.1.0 2>&1
    From CACHES_DIR/GitHub/48f11286750afa2e2eb80564e288f42eed7cbab6
     * tag               v3.1.0     -> FETCH_HEAD
-   $ /usr/local/git/bin/git reset --hard FETCH_HEAD
+   $ /usr/bin/git reset --hard FETCH_HEAD
    HEAD is now at f7176f4 updated podspec
-   $ /usr/local/git/bin/git checkout -b activated-pod-commit 2>&1
-=======
-   $ /opt/local/bin/git config core.bare
-   true
-   $ /opt/local/bin/git config core.bare
-   true
-   $ /opt/local/bin/git rev-list --max-count=1 v3.1.0
-   f7176f4798d068d233dca5223ae4bd9c8059e830
-   $ /opt/local/bin/git init
-   Initialized empty Git repository in ROOT/tmp/install_new/Pods/Reachability/.git/
-   $ /opt/local/bin/git remote add origin 'CACHES_DIR/GitHub/48f11286750afa2e2eb80564e288f42eed7cbab6'
-   $ /opt/local/bin/git fetch origin tags/v3.1.0 2>&1
-   From CACHES_DIR/GitHub/48f11286750afa2e2eb80564e288f42eed7cbab6
-    * tag               v3.1.0     -> FETCH_HEAD
-   $ /opt/local/bin/git reset --hard FETCH_HEAD
-   HEAD is now at f7176f4 updated podspec
-   $ /opt/local/bin/git checkout -b activated-pod-commit 2>&1
->>>>>>> b1ac8b22
+   $ /usr/bin/git checkout -b activated-pod-commit 2>&1
    Switched to a new branch 'activated-pod-commit'
   - Running pre install hooks
 
