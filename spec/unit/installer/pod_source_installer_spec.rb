--- conflicted
+++ resolved
@@ -27,26 +27,16 @@
           config.sandbox.store_head_pod('BananaLib')
           @spec.source = { :git => SpecHelper.fixture('banana-lib'), :tag => 'v1.0' }
           @installer.install!
-<<<<<<< HEAD
           @installer.specific_source[:commit].should == '0b8b4084a43c38cfe308efa076fdeb3a64d9d2bc'
-          pod_folder = config.sandbox.root + 'BananaLib'
-=======
-          @installer.specific_source[:commit].should == "0b8b4084a43c38cfe308efa076fdeb3a64d9d2bc"
-          pod_folder = config.sandbox.pod_dir('BananaLib')
->>>>>>> e3cfdfd6
+          pod_folder = config.sandbox.pod_dir('BananaLib')
           pod_folder.should.exist
         end
 
         it 'returns the checkout options of the downloader if any' do
           @spec.source = { :git => SpecHelper.fixture('banana-lib'), :branch => 'topicbranch' }
           @installer.install!
-<<<<<<< HEAD
           @installer.specific_source[:commit].should == '446b22414597f1bb4062a62c4eed7af9627a3f1b'
-          pod_folder = config.sandbox.root + 'BananaLib'
-=======
-          @installer.specific_source[:commit].should == "446b22414597f1bb4062a62c4eed7af9627a3f1b"
-          pod_folder = config.sandbox.pod_dir('BananaLib')
->>>>>>> e3cfdfd6
+          pod_folder = config.sandbox.pod_dir('BananaLib')
           pod_folder.should.exist
         end
 
@@ -63,7 +53,7 @@
 
         it 'cleans up directory when an error occurs during download' do
           config.sandbox.store_head_pod('BananaLib')
-          pod_folder = config.sandbox.root + 'BananaLib'
+          pod_folder = config.sandbox.pod_dir('BananaLib')
           partially_downloaded_file = pod_folder + 'partially_downloaded_file'
 
           mock_downloader = Object.new
@@ -178,16 +168,6 @@
       it 'returns the clean paths' do
         @installer.send(:download_source)
         paths = @installer.send(:clean_paths)
-<<<<<<< HEAD
-        relative_paths = paths.map { |p| p.gsub("#{temporary_directory}/", '') }
-        paths_without_git = relative_paths.reject { |p| p.include? 'Pods/BananaLib/.git' }
-        paths_without_git.sort.should == [
-          'Pods/BananaLib/BananaLib.podspec',
-          'Pods/BananaLib/libPusher',
-          'Pods/BananaLib/sub-dir',
-          'Pods/BananaLib/sub-dir/sub-dir-2',
-          'Pods/BananaLib/sub-dir/sub-dir-2/somefile.txt',
-=======
         relative_paths = paths.map { |p| p.gsub("#{temporary_directory}/", '')}
         paths_without_git = relative_paths.reject { |p| p.include? 'Pods/Generated/Sources/BananaLib/.git' }
         paths_without_git.sort.should == [
@@ -196,7 +176,6 @@
           "Pods/Generated/Sources/BananaLib/sub-dir",
           "Pods/Generated/Sources/BananaLib/sub-dir/sub-dir-2",
           "Pods/Generated/Sources/BananaLib/sub-dir/sub-dir-2/somefile.txt"
->>>>>>> e3cfdfd6
         ]
       end
 
@@ -205,15 +184,6 @@
         paths = @installer.send(:used_files)
         relative_paths = paths.map { |p| p.gsub("#{temporary_directory}/", '') }
         relative_paths.sort.should == [
-<<<<<<< HEAD
-          'Pods/BananaLib/Classes/Banana.h',
-          'Pods/BananaLib/Classes/Banana.m',
-          'Pods/BananaLib/Classes/BananaLib.pch',
-          'Pods/BananaLib/Classes/BananaPrivate.h',
-          'Pods/BananaLib/LICENSE',
-          'Pods/BananaLib/README',
-          'Pods/BananaLib/Resources/logo-sidebar.png',
-=======
           "Pods/Generated/Sources/BananaLib/Classes/Banana.h",
           "Pods/Generated/Sources/BananaLib/Classes/Banana.m",
           "Pods/Generated/Sources/BananaLib/Classes/BananaLib.pch",
@@ -221,7 +191,6 @@
           "Pods/Generated/Sources/BananaLib/LICENSE",
           "Pods/Generated/Sources/BananaLib/README",
           "Pods/Generated/Sources/BananaLib/Resources/logo-sidebar.png"
->>>>>>> e3cfdfd6
         ]
       end
 
@@ -239,15 +208,6 @@
         paths = @installer.send(:used_files)
         relative_paths = paths.map { |p| p.gsub("#{temporary_directory}/", '') }
         relative_paths.sort.should == [
-<<<<<<< HEAD
-          'Pods/BananaLib/Classes/Banana.h',
-          'Pods/BananaLib/Classes/Banana.m',
-          'Pods/BananaLib/Classes/BananaLib.pch',
-          'Pods/BananaLib/Classes/BananaPrivate.h',
-          'Pods/BananaLib/LICENSE',
-          'Pods/BananaLib/README',
-          'Pods/BananaLib/Resources/logo-sidebar.png',
-=======
           "Pods/Generated/Sources/BananaLib/Classes/Banana.h",
           "Pods/Generated/Sources/BananaLib/Classes/Banana.m",
           "Pods/Generated/Sources/BananaLib/Classes/BananaLib.pch",
@@ -255,7 +215,6 @@
           "Pods/Generated/Sources/BananaLib/LICENSE",
           "Pods/Generated/Sources/BananaLib/README",
           "Pods/Generated/Sources/BananaLib/Resources/logo-sidebar.png"
->>>>>>> e3cfdfd6
         ]
       end
 
