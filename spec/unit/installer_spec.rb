--- conflicted
+++ resolved
@@ -222,13 +222,8 @@
         end
 
         it "adds the Podfile to the Pods project" do
-<<<<<<< HEAD
           @installer.stubs(:targets).returns([])
-          config.podfile_path.stubs(:exist?).returns(true)
-=======
-          @installer.stubs(:libraries).returns([])
           config.stubs(:podfile_path).returns(Pathname.new('/Podfile'))
->>>>>>> c4fedc56
           @installer.send(:prepare_pods_project)
           f = @installer.pods_project['Podfile']
           f.name.should == 'Podfile'
