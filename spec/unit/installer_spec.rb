--- conflicted
+++ resolved
@@ -422,21 +422,10 @@
           @installer.send(:write_pod_project)
         end
 
-<<<<<<< HEAD
         it 'saves the project to the given path' do
           Xcodeproj::Project.any_instance.stubs(:recreate_user_schemes)
-          path = temporary_directory + 'Pods/Pods.xcodeproj'
+          path = temporary_directory + 'Pods/Generated/Pods.xcodeproj'
           @installer.pods_project.expects(:save)
-=======
-        it "sorts the frameworks group" do
-          @installer.pods_project['Frameworks'].expects(:sort_by_type!)
-          @installer.send(:write_pod_project)
-        end
-
-        it "saves the project to the given path" do
-          path = temporary_directory + 'Pods/Generated/Pods.xcodeproj'
-          @installer.pods_project.expects(:save_as).with(path)
->>>>>>> e3cfdfd6
           @installer.send(:write_pod_project)
         end
 
