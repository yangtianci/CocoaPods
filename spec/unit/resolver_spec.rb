require File.expand_path('../../spec_helper', __FILE__)

describe "Pod::Resolver" do
  before do
    @config_before = config
    Pod::Config.instance = nil
    config.silent = true
    config.repos_dir = fixture('spec-repos')
    @podfile = Pod::Podfile.new do
      platform :ios
      dependency 'BlocksKit'
      # dependency 'ASIWebPageRequest'
    end
    @resolver = Pod::Resolver.new(@podfile, stub('sandbox'))
  end

  after do
    Pod::Config.instance = @config_before
  end

  xit "holds the context state, such as cached specification sets" do
    @resolver.resolve
    @resolver.cached_sets.values.sort_by(&:name).should == [
      Pod::Spec::Set.new(config.repos_dir + 'master/A2DynamicDelegate'),
      Pod::Spec::Set.new(config.repos_dir + 'master/BlocksKit'),
    ].sort_by(&:name)
  end

  xit "returns all specs needed for the dependency" do
    specs = @resolver.resolve.values.flatten
    specs.map(&:class).uniq.should == [Pod::Specification]
    specs.map(&:name).sort.should == %w{ A2DynamicDelegate BlocksKit }
  end

  it "does not raise if all dependencies match the platform of the root spec (Podfile)" do
    @podfile.platform :ios
    lambda { @resolver.resolve }.should.not.raise
    @podfile.platform :osx
    lambda { @resolver.resolve }.should.not.raise
  end

  it "raises once any of the dependencies does not match the platform of its podfile target" do
    set = Pod::Spec::Set.new(config.repos_dir + 'master/BlocksKit')
    @resolver.cached_sets['BlocksKit'] = set

    def set.stub_platform=(platform); @stubbed_platform = platform; end
    def set.specification; spec = super; spec.platform = @stubbed_platform; spec; end

    @podfile.platform :ios
    set.stub_platform = :ios
    lambda { @resolver.resolve }.should.not.raise
    set.stub_platform = :osx
    lambda { @resolver.resolve }.should.raise Pod::Informative

    @podfile.platform :osx
    set.stub_platform = :osx
    lambda { @resolver.resolve }.should.not.raise
    set.stub_platform = :ios
    lambda { @resolver.resolve }.should.raise Pod::Informative
  end

  it "raises once any of the dependencies does not have a deployment_target compatible with its podfile target" do
    set = Pod::Spec::Set.new(config.repos_dir + 'master/BlocksKit')
    @resolver.cached_sets['BlocksKit'] = set
    @podfile.platform :ios, "4.0"

    Pod::Specification.any_instance.stubs(:available_platforms).returns([ Pod::Platform.new(:ios, '4.0'), Pod::Platform.new(:osx, '10.7') ])
    lambda { @resolver.resolve }.should.not.raise

    Pod::Specification.any_instance.stubs(:available_platforms).returns([ Pod::Platform.new(:ios, '5.0'), Pod::Platform.new(:osx, '10.7') ])
    lambda { @resolver.resolve }.should.raise Pod::Informative
  end

  it "resolves subspecs" do
    @podfile = Pod::Podfile.new do
      platform :ios
      dependency 'RestKit/Network'
      dependency 'RestKit/ObjectMapping/XML'
    end
    resolver = Pod::Resolver.new(@podfile, stub('sandbox'))
    resolver.resolve.values.flatten.map(&:name).sort.should == %w{
      FileMD5Hash
      ISO8601DateFormatter
      LibComponentLogging-Core
      LibComponentLogging-NSLog
      NSData+Base64
      RestKit/Network
      RestKit/ObjectMapping/XML
      SOCKit
      XMLReader
      cocoa-oauth
    }
  end

  it "includes all the subspecs of a specification node" do
    @podfile = Pod::Podfile.new do
      platform :ios
      dependency 'RestKit'
    end
    resolver = Pod::Resolver.new(@podfile, stub('sandbox'))
    resolver.resolve.values.flatten.map(&:name).sort.should == %w{
      FileMD5Hash
      ISO8601DateFormatter
      JSONKit
      LibComponentLogging-Core
      LibComponentLogging-NSLog
      NSData+Base64
      RestKit
      RestKit/JSON
      RestKit/Network
      RestKit/ObjectMapping/CoreData
      RestKit/ObjectMapping/JSON
      RestKit/UI
      SOCKit
      UDTableView
      cocoa-oauth
    }
  end
<<<<<<< HEAD

  it "if defined it includes only the main subspec of of a specification node" do
    @podfile = Pod::Podfile.new do
      platform :ios
      dependency do |s|
        s.name         = 'RestKit'
        s.version      = '0.10.0'

        s.preferred_dependency = 'JSON'

        s.subspec 'JSON' do |js|
          js.dependency 'RestKit/Network'
          js.dependency 'RestKit/UI'
          js.dependency 'RestKit/ObjectMapping/JSON'
          js.dependency 'RestKit/ObjectMapping/CoreData'
        end

        s.subspec 'Network' do |ns|
          ns.dependency 'LibComponentLogging-NSLog', '>= 1.0.4'
        end
        s.subspec 'UI'
        s.subspec 'ObjectMapping' do |os|
          os.subspec 'JSON'
          os.subspec 'XML'
          os.subspec 'CoreData'
        end
      end
    end
    resolver = Pod::Resolver.new(@podfile, stub('sandbox'))
    resolver.resolve.values.flatten.map(&:name).sort.should == %w{
      LibComponentLogging-Core
      LibComponentLogging-NSLog
      RestKit
      RestKit/JSON
      RestKit/Network
      RestKit/ObjectMapping/CoreData
      RestKit/ObjectMapping/JSON
      RestKit/UI
=======
  
  it "resolves subspecs with external constraints" do
    @podfile = Pod::Podfile.new do
      platform :ios
      dependency 'MainSpec/FirstSubSpec', :git => 'GIT-URL'
    end
    spec = Pod::Spec.new do |s|
      s.name    = 'MainSpec'
      s.version = '1.2.3'
      s.platform = :ios
      s.license = 'MIT'
      s.author = 'Joe the Plumber'
      s.summary = 'A spec with subspecs'
      s.source  = { :git => '/some/url' }
      s.requires_arc = true

      s.subspec 'FirstSubSpec' do |fss|
        fss.source_files = 'some/file'

        fss.subspec 'SecondSubSpec' do |sss|
        end
      end
    end
    @podfile.dependencies.first.external_source.stubs(:specification_from_sandbox).returns(spec)
    resolver = Pod::Resolver.new(@podfile, stub('sandbox'))
    resolver.resolve.values.flatten.map(&:name).sort.should == %w{
      MainSpec
      MainSpec/FirstSubSpec
>>>>>>> 326928c7
    }
  end
end
<|MERGE_RESOLUTION|>--- conflicted
+++ resolved
@@ -116,7 +116,6 @@
       cocoa-oauth
     }
   end
-<<<<<<< HEAD
 
   it "if defined it includes only the main subspec of of a specification node" do
     @podfile = Pod::Podfile.new do
@@ -155,36 +154,31 @@
       RestKit/ObjectMapping/CoreData
       RestKit/ObjectMapping/JSON
       RestKit/UI
-=======
-  
-  it "resolves subspecs with external constraints" do
-    @podfile = Pod::Podfile.new do
-      platform :ios
-      dependency 'MainSpec/FirstSubSpec', :git => 'GIT-URL'
-    end
-    spec = Pod::Spec.new do |s|
-      s.name    = 'MainSpec'
-      s.version = '1.2.3'
-      s.platform = :ios
-      s.license = 'MIT'
-      s.author = 'Joe the Plumber'
-      s.summary = 'A spec with subspecs'
-      s.source  = { :git => '/some/url' }
-      s.requires_arc = true
+    }
 
-      s.subspec 'FirstSubSpec' do |fss|
-        fss.source_files = 'some/file'
+    it "resolves subspecs with external constraints" do
+      @podfile = Pod::Podfile.new do
+        platform :ios
+        dependency 'MainSpec/FirstSubSpec', :git => 'GIT-URL'
+      end
+      spec = Pod::Spec.new do |s|
+        s.name         = 'MainSpec'
+        s.version      = '1.2.3'
+        s.platform     = :ios
+        s.license      = 'MIT'
+        s.author       = 'Joe the Plumber'
+        s.summary      = 'A spec with subspecs'
+        s.source       = { :git => '/some/url' }
+        s.requires_arc = true
 
-        fss.subspec 'SecondSubSpec' do |sss|
+        s.subspec 'FirstSubSpec' do |fss|
+          fss.source_files = 'some/file'
+          fss.subspec 'SecondSubSpec'
         end
       end
+      @podfile.dependencies.first.external_source.stubs(:specification_from_sandbox).returns(spec)
+      resolver = Pod::Resolver.new(@podfile, stub('sandbox'))
+      resolver.resolve.values.flatten.map(&:name).sort.should == %w{ MainSpec/FirstSubSpec MainSpec/FirstSubSpec/SecondSubSpec }
     end
-    @podfile.dependencies.first.external_source.stubs(:specification_from_sandbox).returns(spec)
-    resolver = Pod::Resolver.new(@podfile, stub('sandbox'))
-    resolver.resolve.values.flatten.map(&:name).sort.should == %w{
-      MainSpec
-      MainSpec/FirstSubSpec
->>>>>>> 326928c7
-    }
   end
 end
