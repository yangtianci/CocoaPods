--- conflicted
+++ resolved
@@ -116,8 +116,7 @@
         set_up_test_repo_for_update
 
         SourcesManager.update(test_repo_path.basename.to_s, true)
-<<<<<<< HEAD
-        UI.output.should.match /is up to date/
+        UI.output.should.match /(Already)|(is) up.to.date/
       end
 
       it "uses the only fast forward git option" do
@@ -130,9 +129,6 @@
       it 'returns whether a source has a reachable git remote' do
         SourcesManager.git_remote_reachable?(repo_make('a_new_repo_that_is_new')).should.be.false
         SourcesManager.git_remote_reachable?(SourcesManager.master_repo_dir).should.be.true
-=======
-        UI.output.should.match /(Already)|(is) up.to.date/
->>>>>>> df6b1f8a
       end
 
       it "returns whether a source is backed by a git repo" do
