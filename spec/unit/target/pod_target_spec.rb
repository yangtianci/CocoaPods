--- conflicted
+++ resolved
@@ -60,49 +60,26 @@
       end
     end
 
-<<<<<<< HEAD
     describe 'Support files' do
       it 'returns the absolute path of the xcconfig file' do
-        @pod_target.xcconfig_path('Release').to_s.should.include 'Pods/Pods-BananaLib.release.xcconfig'
+        @pod_target.xcconfig_path('Release').to_s.should.include 'Pods/Generated/Pods-BananaLib.release.xcconfig'
       end
 
       it 'returns the absolute path of the target header file' do
-        @pod_target.target_environment_header_path.to_s.should.include 'Pods/Pods-environment.h'
+        @pod_target.target_environment_header_path.to_s.should.include 'Pods/Generated/Pods-environment.h'
       end
 
       it 'returns the absolute path of the prefix header file' do
-        @pod_target.prefix_header_path.to_s.should.include 'Pods/Pods-BananaLib-prefix.pch'
+        @pod_target.prefix_header_path.to_s.should.include 'Pods/Generated/Pods-BananaLib-prefix.pch'
       end
 
       it 'returns the absolute path of the bridge support file' do
-        @pod_target.bridge_support_path.to_s.should.include 'Pods/Pods-BananaLib.bridgesupport'
+        @pod_target.bridge_support_path.to_s.should.include 'Pods/Generated/Pods-BananaLib.bridgesupport'
       end
 
       it 'returns the absolute path of the public and private xcconfig files' do
-        @pod_target.xcconfig_path.to_s.should.include 'Pods/Pods-BananaLib.xcconfig'
-        @pod_target.xcconfig_private_path.to_s.should.include 'Pods/Pods-BananaLib-Private.xcconfig'
-=======
-    describe "Support files" do
-      it "returns the absolute path of the xcconfig file" do
-        @pod_target.xcconfig_path.to_s.should.include 'Pods/Generated/Pods-BananaLib.xcconfig'
-      end
-
-      it "returns the absolute path of the target header file" do
-        @pod_target.target_environment_header_path.to_s.should.include 'Pods/Generated/Pods-environment.h'
-      end
-
-      it "returns the absolute path of the prefix header file" do
-        @pod_target.prefix_header_path.to_s.should.include 'Pods/Generated/Pods-BananaLib-prefix.pch'
-      end
-
-      it "returns the absolute path of the bridge support file" do
-        @pod_target.bridge_support_path.to_s.should.include 'Pods/Generated/Pods-BananaLib.bridgesupport'
-      end
-
-      it "returns the absolute path of the public and private xcconfig files" do
         @pod_target.xcconfig_path.to_s.should.include 'Pods/Generated/Pods-BananaLib.xcconfig'
         @pod_target.xcconfig_private_path.to_s.should.include 'Pods/Generated/Pods-BananaLib-Private.xcconfig'
->>>>>>> e3cfdfd6
       end
     end
 
